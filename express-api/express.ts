--- conflicted
+++ resolved
@@ -8,12 +8,9 @@
 import router from './routes';
 import middleware from './middleware';
 import constants from './constants';
-<<<<<<< HEAD
 import { KEYCLOAK_OPTIONS } from './middleware/keycloak/keycloakOptions';
-=======
 import swaggerUi from 'swagger-ui-express';
 import swaggerJSON from './swagger/swagger-output.json';
->>>>>>> 17ed4cb1
 
 const app: Application = express();
 
@@ -57,14 +54,9 @@
 // Logging Middleware
 app.use(morganMiddleware);
 
-<<<<<<< HEAD
 // Keycloak initialization
 keycloak(app, KEYCLOAK_OPTIONS);
 
-// TODO: Add Swagger here
-
-=======
->>>>>>> 17ed4cb1
 // Set headers for response
 app.use(`/api/v2`, headerHandler as RequestHandler);
 
