--- conflicted
+++ resolved
@@ -1,19 +1,13 @@
 import ltsaRouter from './ltsaRouter';
 import healthRouter from './healthRouter';
-<<<<<<< HEAD
 import adminRouter from './adminRouter';
-=======
 import parcelsRouter from './parcelsRouter';
->>>>>>> 7b1150ca
 
 const router = {
   healthRouter,
   ltsaRouter,
-<<<<<<< HEAD
   adminRouter,
-=======
   parcelsRouter,
->>>>>>> 7b1150ca
 };
 
 export default router;