--- conflicted
+++ resolved
@@ -476,27 +476,11 @@
     // Construct the proper metadata before continuing.
     const newMetadata = { ...originalProject.Metadata, ...project.Metadata };
 
-<<<<<<< HEAD
-    // If status was changed, write result to Project Status History table.
-    if (originalProject.StatusId !== project.StatusId) {
-      await queryRunner.manager.save(ProjectStatusHistory, {
-        CreatedById: project.UpdatedById,
-        ProjectId: project.Id,
-        WorkflowId: originalProject.WorkflowId,
-        StatusId: originalProject.StatusId,
-      });
-      await handleProjectNotifications(originalProject, user, queryRunner); //Assuming that this needs to be here, I don't think notifications should send unless a status transition happens.
-    }
-
     await handleProjectTasks({ ...project, CreatedById: project.UpdatedById }, queryRunner);
     await handleProjectAgencyResponses(
       { ...project, CreatedById: project.UpdatedById },
       queryRunner,
     );
-=======
-    await handleProjectTasks({ ...project, CreatedById: project.UpdatedById });
-    await handleProjectAgencyResponses({ ...project, CreatedById: project.UpdatedById });
->>>>>>> ffac3c80
 
     // Update Project
     await queryRunner.manager.save(Project, {
@@ -546,7 +530,7 @@
         WorkflowId: originalProject.WorkflowId,
         StatusId: originalProject.StatusId,
       });
-      await handleProjectNotifications(originalProject, user); //Assuming that this needs to be here, I don't think notifications should send unless a status transition happens.
+      await handleProjectNotifications(originalProject, user, queryRunner); //Assuming that this needs to be here, I don't think notifications should send unless a status transition happens.
     }
 
     queryRunner.commitTransaction();
