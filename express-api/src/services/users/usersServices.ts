--- conflicted
+++ resolved
@@ -1,8 +1,4 @@
-<<<<<<< HEAD
-import { Users } from '@/typeorm/Entities/Users';
-=======
-import { User } from '@/typeorm/Entities/User_Role_Claim';
->>>>>>> 1a96799c
+import { User } from '@/typeorm/Entities/User';
 import { AppDataSource } from '@/appDataSource';
 import { KeycloakBCeIDUser, KeycloakIdirUser, KeycloakUser } from '@bcgov/citz-imb-kc-express';
 import { z } from 'zod';
