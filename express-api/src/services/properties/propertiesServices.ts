/* eslint-disable @typescript-eslint/no-explicit-any */
import { AppDataSource } from '@/appDataSource';
import { MapFilter, PropertyUnionFilter } from '@/controllers/properties/propertiesSchema';
import { Building } from '@/typeorm/Entities/Building';
import { Parcel } from '@/typeorm/Entities/Parcel';
import { PropertyClassification } from '@/typeorm/Entities/PropertyClassification';
import { MapProperties } from '@/typeorm/Entities/views/MapPropertiesView';
import logger from '@/utilities/winstonLogger';
import xlsx, { WorkSheet } from 'xlsx';
import { ParcelFiscal } from '@/typeorm/Entities/ParcelFiscal';
import { ParcelEvaluation } from '@/typeorm/Entities/ParcelEvaluation';
import { BuildingEvaluation } from '@/typeorm/Entities/BuildingEvaluation';
import { BuildingFiscal } from '@/typeorm/Entities/BuildingFiscal';
import { BuildingConstructionType } from '@/typeorm/Entities/BuildingConstructionType';
import { BuildingPredominateUse } from '@/typeorm/Entities/BuildingPredominateUse';
import { Agency } from '@/typeorm/Entities/Agency';
import { AdministrativeArea } from '@/typeorm/Entities/AdministrativeArea';
import { ImportResult } from '@/typeorm/Entities/ImportResult';
import { User } from '@/typeorm/Entities/User';
import { Roles } from '@/constants/roles';
import { PropertyUnion } from '@/typeorm/Entities/views/PropertyUnionView';
import {
  constructFindOptionFromQuery,
  constructFindOptionFromQueryPid,
} from '@/utilities/helperFunctions';
<<<<<<< HEAD
import { QueryRunner, Brackets, FindOptionsOrder, FindOptionsOrderValue, ILike, In } from 'typeorm';
import userServices from '../users/usersServices';
=======
import logger from '@/utilities/winstonLogger';
import { Brackets, FindOptionsOrder, FindOptionsOrderValue, ILike, In } from 'typeorm';
>>>>>>> 50898480

const propertiesFuzzySearch = async (keyword: string, limit?: number, agencyIds?: number[]) => {
  const parcelsQuery = await AppDataSource.getRepository(Parcel)
    .createQueryBuilder('parcel')
    .leftJoinAndSelect('parcel.Agency', 'agency')
    .leftJoinAndSelect('parcel.AdministrativeArea', 'adminArea')
    .leftJoinAndSelect('parcel.Evaluations', 'evaluations')
    .leftJoinAndSelect('parcel.Fiscals', 'fiscals')
    .leftJoinAndSelect('parcel.Classification', 'classification')
    .where(
      new Brackets((qb) => {
        qb.where(`parcel.pid::text like '%${keyword}%'`)
          .orWhere(`parcel.pin::text like '%${keyword}%'`)
          .orWhere(`agency.name like '%${keyword}%'`)
          .orWhere(`adminArea.name like '%${keyword}%'`)
          .orWhere(`parcel.address1 like '%${keyword}%'`);
      }),
    )
    .andWhere(`classification.Name in ('Surplus Encumbered', 'Surplus Active')`);

  // Add the optional agencyIds filter if provided
  if (agencyIds && agencyIds.length > 0) {
    parcelsQuery.andWhere(`parcel.agency_id IN (:...agencyIds)`, { agencyIds });
  }
  if (limit) {
    parcelsQuery.take(limit);
  }
  const parcels = await parcelsQuery.getMany();

  const buildingsQuery = await AppDataSource.getRepository(Building)
    .createQueryBuilder('building')
    .leftJoinAndSelect('building.Agency', 'agency')
    .leftJoinAndSelect('building.AdministrativeArea', 'adminArea')
    .leftJoinAndSelect('building.Evaluations', 'evaluations')
    .leftJoinAndSelect('building.Fiscals', 'fiscals')
    .leftJoinAndSelect('building.Classification', 'classification')
    .where(
      new Brackets((qb) => {
        qb.where(`building.pid::text like :keyword`, { keyword: `%${keyword}%` })
          .orWhere(`building.pin::text like :keyword`, { keyword: `%${keyword}%` })
          .orWhere(`agency.name like :keyword`, { keyword: `%${keyword}%` })
          .orWhere(`adminArea.name like :keyword`, { keyword: `%${keyword}%` })
          .orWhere(`building.address1 like :keyword`, { keyword: `%${keyword}%` });
      }),
    )
    .andWhere(`classification.Name in ('Surplus Encumbered', 'Surplus Active')`);

  if (agencyIds && agencyIds.length > 0) {
    buildingsQuery.andWhere(`building.agency_id IN (:...agencyIds)`, { agencyIds });
  }
  if (limit) {
    buildingsQuery.take(limit);
  }
  const buildings = await buildingsQuery.getMany();
  return {
    Parcels: parcels,
    Buildings: buildings,
  };
};

/**
 * Retrieves properties based on the provided filter criteria to render map markers.
 * @param filter - An optional object containing filter criteria for properties.
 * @returns A promise that resolves to an array of properties matching the filter criteria.
 */
const getPropertiesForMap = async (filter?: MapFilter) => {
  const properties = await AppDataSource.getRepository(MapProperties).find({
    // Select only the properties needed to render map markers and sidebar
    select: {
      Id: true,
      Location: {
        x: true,
        y: true,
      },
      PropertyTypeId: true,
      ClassificationId: true,
      Name: true,
      PID: true,
      PIN: true,
      AdministrativeAreaId: true,
      AgencyId: true,
      Address1: true,
    },
    where: {
      ClassificationId: filter.ClassificationIds ? In(filter.ClassificationIds) : undefined,
      AgencyId: filter.AgencyIds ? In(filter.AgencyIds) : undefined,
      AdministrativeAreaId: filter.AdministrativeAreaIds
        ? In(filter.AdministrativeAreaIds)
        : undefined,
      PID: filter.PID,
      PIN: filter.PIN,
      Address1: filter.Address ? ILike(`%${filter.Address}%`) : undefined,
      Name: filter.Name ? ILike(`%${filter.Name}%`) : undefined,
      PropertyTypeId: filter.PropertyTypeIds ? In(filter.PropertyTypeIds) : undefined,
      RegionalDistrictId: filter.RegionalDistrictIds ? In(filter.RegionalDistrictIds) : undefined,
    },
  });
  return properties;
};

<<<<<<< HEAD
const BATCH_SIZE = 100;
const generateBuildingName = (name: string, desc: string = null, localId: string = null) => {
  return (
    (localId == null ? '' : localId) +
    (name != null ? name : desc?.substring(0, 150 < desc.length ? 150 : desc.length).trim())
  );
};
const numberOrNull = (value: any) => {
  if (value == '' || value == null) return null;
  return typeof value === 'number' ? value : Number(value.replace?.(/-/g, ''));
};
const getAgencyOrThrowIfMismatched = (
  row: Record<string, any>,
  lookups: Lookups,
  roles: string[],
) => {
  const agencyCode = row.AgencyCode;
  const agency = lookups.agencies.find((a) => a.Code == agencyCode);
  if (!agency) {
    throw new Error(`The agency with code ${agencyCode ?? 'Undefined'} is not supported.`);
  }
  if (roles.includes(Roles.ADMIN) || lookups.userAgencies.includes(agency.Id)) {
    return agency;
  } else {
    throw new Error(`You do not have permission to add properties for agency ${agency.Name}`);
  }
};
const getClassificationOrThrow = (
  row: Record<string, any>,
  classifications: PropertyClassification[],
) => {
  let classificationId: number = null;
  if (compareWithoutCase(String(row.Status), 'Active')) {
    classificationId = classifications.find((a) =>
      compareWithoutCase(row.Classification, a.Name),
    )?.Id;
    if (classificationId == null)
      throw new Error(`Classification "${row.Classification}" is not supported.`);
  } else {
    classificationId = classifications.find((a) => a.Name === 'Disposed')?.Id;
    if (classificationId == null) throw new Error(`Unable to classify this parcel.`);
  }
  return classificationId;
};
const getAdministrativeAreaOrThrow = (
  row: Record<string, any>,
  adminAreas: AdministrativeArea[],
) => {
  let adminArea: number;
  if (row.City) {
    adminArea = adminAreas.find((a) => compareWithoutCase(a.Name, row.City))?.Id;
  } else if (row.AdministrativeArea) {
    adminArea = adminAreas.find((a) => compareWithoutCase(a.Name, row.AdministrativeArea))?.Id;
  }

  if (adminArea == undefined) {
    throw new Error(
      `Could not determine administrative area for ${row.City ?? row.AdministrativeArea ?? 'Undefined'}. Please provide a valid name in column AdministrativeArea or City.`,
    );
  } else {
    return adminArea;
  }
};
const getBuildingPredominateUseOrThrow = (
  row: Record<string, any>,
  predominateUses: BuildingPredominateUse[],
) => {
  let predominateUse: number;
  if (row.PredominateUse) {
    predominateUse = predominateUses.find((a) =>
      compareWithoutCase(row.PredominateUse, a.Name),
    )?.Id;
  }
  if (predominateUse == undefined) {
    throw new Error(
      `Could not determine predominate use for ${row.PredominateUse ?? 'Undefined'}. Please provide a valid predominate use in column PredominateUse`,
    );
  } else {
    return predominateUse;
  }
};
const getBuildingConstructionTypeOrThrow = (
  row: Record<string, any>,
  constructionTypes: BuildingConstructionType[],
) => {
  let constructionType: number;
  if (row.ConstructionType) {
    constructionType = constructionTypes.find((a) =>
      compareWithoutCase(row.ConstructionType, a.Name),
    )?.Id;
  }
  if (constructionType == undefined) {
    throw new Error(
      `Could not determine construction type for ${row.ConstructionType ?? 'Undefined'}. Please provide a valid construction type in column ConstructionType.`,
    );
  } else {
    return constructionType;
  }
};
// const isEvaluationInDataSourceMoreRecent = (
//   row: Record<string, any>,
//   evaluations: ParcelEvaluation[] | BuildingEvaluation[],
// ) => {
//   return evaluations.some((a) => a.Year > row.AssessedYear);
// };
// const isFiscalInDataSourceMoreRecent = (
//   row: Record<string, any>,
//   fiscals: ParcelFiscal[] | BuildingFiscal[],
// ) => {
//   return fiscals.some((a) => a.FiscalYear > row.FiscalYear);
// };
const compareWithoutCase = (str1: string, str2: string) => {
  if (str1.localeCompare(str2, 'en', { sensitivity: 'base' }) == 0) return true;
  else return false;
};
const makeParcelUpsertObject = async (
  row: Record<string, any>,
  user: User,
  roles: string[],
  lookups: Lookups,
  queryRunner: QueryRunner,
  existentParcel: Parcel = null,
) => {
  const currRowEvaluations: Array<Partial<ParcelEvaluation>> = [];
  const currRowFiscals: Array<Partial<ParcelFiscal>> = [];
  if (existentParcel) {
    const evaluations = await queryRunner.manager.find(ParcelEvaluation, {
      where: { ParcelId: existentParcel.Id },
    });
    const fiscals = await queryRunner.manager.find(ParcelFiscal, {
      where: { ParcelId: existentParcel.Id },
    });
    currRowEvaluations.push(...evaluations);
    currRowFiscals.push(...fiscals);
  }
  if (row.NetBook && !currRowFiscals.some((a) => a.FiscalYear == row.FiscalYear)) {
    currRowFiscals.push({
      Value: row.NetBook,
      FiscalKeyId: 0,
      FiscalYear: row.FiscalYear,
      CreatedById: user.Id,
      CreatedOn: new Date(),
    });
  }
  if (row.Assessed && !currRowEvaluations.some((a) => a.Year == row.EvaluationYear)) {
    currRowEvaluations.push({
      Value: row.Assessed,
      EvaluationKeyId: 0,
      Year: row.AssessedYear,
      CreatedById: user.Id,
      CreatedOn: new Date(),
    });
  }

  const classificationId: number = getClassificationOrThrow(row, lookups.classifications);

  const adminAreaId: number = getAdministrativeAreaOrThrow(row, lookups.adminAreas);

  return {
    Id: existentParcel?.Id,
    AgencyId: getAgencyOrThrowIfMismatched(row, lookups, roles).Id,
    PID: numberOrNull(row.PID),
    PIN: numberOrNull(row.PIN),
    ClassificationId: classificationId,
    Name: row.Name,
    CreatedById: existentParcel ? undefined : user.Id,
    UpdatedById: existentParcel ? user.Id : undefined,
    UpdatedOn: existentParcel ? new Date() : undefined,
    CreatedOn: existentParcel ? undefined : new Date(),
    Location: {
      x: row.Longitude,
      y: row.Latitude,
    },
    Address1: row.Address,
    AdministrativeAreaId: adminAreaId,
    IsSensitive: false,
    IsVisibleToOtherAgencies: true,
    PropertyTypeId: 0,
    Description: row.Description,
    LandLegalDescription: row.LandLegalDescription,
    Evaluations: currRowEvaluations,
    Fiscals: currRowFiscals,
  };
};

const makeBuildingUpsertObject = async (
  row: Record<string, any>,
  user: User,
  roles: string[],
  lookups: Lookups,
  queryRunner: QueryRunner,
  existentBuilding: Building = null,
) => {
  const currRowEvaluations: Array<Partial<BuildingEvaluation>> = [];
  const currRowFiscals: Array<Partial<BuildingFiscal>> = [];
  if (existentBuilding) {
    const evaluations = await queryRunner.manager.find(BuildingEvaluation, {
      where: { BuildingId: existentBuilding.Id },
    });
    const fiscals = await queryRunner.manager.find(BuildingFiscal, {
      where: { BuildingId: existentBuilding.Id },
    });
    currRowEvaluations.push(...evaluations);
    currRowFiscals.push(...fiscals);
  }

  if (row.NetBook && !currRowFiscals.some((a) => a.FiscalYear == row.FiscalYear)) {
    currRowFiscals.push({
      Value: row.NetBook,
      FiscalKeyId: 0,
      FiscalYear: row.FiscalYear,
      CreatedById: user.Id,
      CreatedOn: new Date(),
    });
  }
  if (row.Assessed && !currRowEvaluations.some((a) => a.Year == row.EvaluationYear)) {
    currRowEvaluations.push({
      Value: row.Assessed,
      EvaluationKeyId: 0,
      Year: row.AssessedYear,
      CreatedById: user.Id,
      CreatedOn: new Date(),
    });
  }

  const classificationId = getClassificationOrThrow(row, lookups.classifications);
  const constructionTypeId = getBuildingConstructionTypeOrThrow(row, lookups.constructionTypes);
  const predominateUseId = getBuildingPredominateUseOrThrow(row, lookups.predominateUses);
  const adminAreaId = getAdministrativeAreaOrThrow(row, lookups.adminAreas);

  return {
    Id: existentBuilding?.Id,
    PID: numberOrNull(row.PID),
    PIN: numberOrNull(row.PIN),
    AgencyId: getAgencyOrThrowIfMismatched(row, lookups, roles).Id,
    ClassificationId: classificationId,
    BuildingConstructionTypeId: constructionTypeId,
    BuildingPredominateUseId: predominateUseId,
    Name: generateBuildingName(row.Name, row.Description, row.LocalId),
    CreatedById: existentBuilding ? undefined : user.Id,
    UpdatedById: existentBuilding ? user.Id : undefined,
    UpdatedOn: existentBuilding ? new Date() : undefined,
    CreatedOn: existentBuilding ? undefined : new Date(),
    Location: {
      x: row.Longitude,
      y: row.Latitude,
    },
    AdministrativeAreaId: adminAreaId,
    IsSensitive: false,
    IsVisibleToOtherAgencies: true,
    PropertyTypeId: 0,
    RentableArea: 0,
    BuildingTenancy: '123',
    BuildingFloorCount: 0,
    TotalArea: 0,
    Evaluations: currRowEvaluations,
    Fiscals: currRowFiscals,
  };
};

type Lookups = {
  classifications: PropertyClassification[];
  constructionTypes: BuildingConstructionType[];
  predominateUses: BuildingPredominateUse[];
  agencies: Agency[];
  adminAreas: AdministrativeArea[];
  userAgencies: number[];
};

type BulkUploadRowResult = {
  action: 'inserted' | 'updated' | 'ignored' | 'error';
  reason?: string;
};

const importPropertiesAsJSON = async (
  worksheet: WorkSheet,
  user: User,
  roles: string[],
  resultId: number,
) => {
  const sheetObj: Record<string, any>[] = xlsx.utils.sheet_to_json(worksheet);
  const classifications = await AppDataSource.getRepository(PropertyClassification).find({
    select: { Name: true, Id: true },
  });
  const constructionTypes = await AppDataSource.getRepository(BuildingConstructionType).find({
    select: { Name: true, Id: true },
  });
  const predominateUses = await AppDataSource.getRepository(BuildingPredominateUse).find({
    select: { Name: true, Id: true },
  });
  const agencies = await AppDataSource.getRepository(Agency).find({
    select: { Name: true, Id: true, Code: true },
  });
  const adminAreas = await AppDataSource.getRepository(AdministrativeArea).find({
    select: { Name: true, Id: true },
  });
  const userAgencies = await userServices.getAgencies(user.Username);
  const lookups: Lookups = {
    classifications,
    constructionTypes,
    predominateUses,
    agencies,
    adminAreas,
    userAgencies,
  };
  const results: Array<BulkUploadRowResult> = [];
  let queuedParcels = [];
  let queuedBuildings = [];
  const queryRunner = AppDataSource.createQueryRunner();
  await queryRunner.startTransaction();
  try {
    for (let rowNum = 0; rowNum < sheetObj.length; rowNum++) {
      const row = sheetObj[rowNum];
      if (row.PropertyType === undefined) {
        results.push({ action: 'ignored', reason: 'Must specify PropertyType for this row.' });
        continue;
      }
      if (row.PropertyType === 'Land') {
        const existentParcel = await queryRunner.manager.findOne(Parcel, {
          where: { PID: numberOrNull(row.PID) },
        });
        try {
          const parcelToUpsert = await makeParcelUpsertObject(
            row,
            user,
            roles,
            lookups,
            queryRunner,
            existentParcel,
          );
          queuedParcels.push(parcelToUpsert);
          results.push({ action: existentParcel ? 'updated' : 'inserted' });
        } catch (e) {
          results.push({ action: 'error', reason: e.message });
        }
      } else if (row.PropertyType === 'Building') {
        const generatedName = generateBuildingName(row.Name, row.Description, row.LocalId);
        const existentBuilding = await queryRunner.manager.findOne(Building, {
          where: { PID: numberOrNull(row.PID), Name: generatedName },
        });
        try {
          const buildingForUpsert = await makeBuildingUpsertObject(
            row,
            user,
            roles,
            lookups,
            queryRunner,
            existentBuilding,
          );
          queuedBuildings.push(buildingForUpsert);
          results.push({ action: existentBuilding ? 'updated' : 'inserted' });
        } catch (e) {
          results.push({ action: 'error', reason: e.message });
        }
      }
      // Little benefit to batching these when mass updating, but appreciable benefits when batching inserts.
      if (queuedParcels.length >= BATCH_SIZE) {
        await queryRunner.manager.save(Parcel, queuedParcels);
        queuedParcels = [];
      }
      if (queuedBuildings.length >= BATCH_SIZE) {
        await queryRunner.manager.save(Building, queuedBuildings);
        queuedBuildings = [];
      }
      if (rowNum % 100 == 0) {
        queryRunner.manager.save(ImportResult, {
          Id: resultId,
          CompletionPercentage: rowNum / sheetObj.length,
        });
      }
    }
    //Make sure to flush any remaining entries from the queue before exit.
    if (queuedParcels.length) {
      await queryRunner.manager.save(Parcel, queuedParcels);
    }
    if (queuedBuildings.length) {
      await queryRunner.manager.save(Building, queuedBuildings);
    }
  } catch (e) {
    logger.warn(e.message);
    logger.warn(e.stack);
  } finally {
    await queryRunner.rollbackTransaction(); //NOTE: This rollback provided for testing convenience. Will be removed for final merge.
    await queryRunner.release();
  }

  return results;
};

const sortKeyMapping = (
=======
export const sortKeyMapping = (
>>>>>>> 50898480
  sortKey: string,
  sortDirection: FindOptionsOrderValue,
): FindOptionsOrder<PropertyUnion> => {
  return { [sortKey]: sortDirection };
};

type SortOrders = 'ASC' | 'DESC';

const sortKeyTranslator: Record<string, string> = {
  Agency: 'agency_name',
  PID: 'pid',
  PIN: 'pin',
  Address: 'address1',
  UpdatedOn: 'updated_on',
  Classification: 'property_classification_name',
  LandArea: 'land_area',
  AdministrativeArea: 'administrative_area_name',
  PropertyType: 'property_type',
};

const collectFindOptions = (filter: PropertyUnionFilter) => {
  const options = [];
  if (filter.agency) options.push(constructFindOptionFromQuery('Agency', filter.agency));
  if (filter.pid) options.push(constructFindOptionFromQueryPid('PID', filter.pid));
  if (filter.pin) options.push(constructFindOptionFromQueryPid('PIN', filter.pin));
  if (filter.address) options.push(constructFindOptionFromQuery('Address', filter.address));
  if (filter.updatedOn) options.push(constructFindOptionFromQuery('UpdatedOn', filter.updatedOn));
  if (filter.classification)
    options.push(constructFindOptionFromQuery('Classification', filter.classification));
  if (filter.landArea) options.push(constructFindOptionFromQuery('LandArea', filter.landArea));
  if (filter.administrativeArea)
    options.push(constructFindOptionFromQuery('AdministrativeArea', filter.administrativeArea));
  if (filter.propertyType)
    options.push(constructFindOptionFromQuery('PropertyType', filter.propertyType));
  return options;
};

const getPropertiesUnion = async (filter: PropertyUnionFilter) => {
  const options = collectFindOptions(filter);
  const query = AppDataSource.getRepository(PropertyUnion)
    .createQueryBuilder()
    .where(
      new Brackets((qb) => {
        options.forEach((option) => qb.orWhere(option));
      }),
    );

  // Restricts based on user's agencies
  if (filter.agencyId?.length) {
    query.andWhere('agency_id IN(:list)', {
      list: filter.agencyId.join(','),
    });
  }

  if (filter.quantity) query.take(filter.quantity);
  if (filter.page && filter.quantity) query.skip((filter.page ?? 0) * (filter.quantity ?? 0));
  if (filter.sortKey && filter.sortOrder) {
    if (sortKeyTranslator[filter.sortKey]) {
      query.orderBy(
        sortKeyTranslator[filter.sortKey],
        filter.sortOrder.toUpperCase() as SortOrders,
      );
    } else {
      logger.error('PropertyUnion Service - Invalid Sort Key');
    }
  }
  return await query.getMany();
};

const propertyServices = {
  propertiesFuzzySearch,
  getPropertiesForMap,
  importPropertiesAsJSON,
  getPropertiesUnion,
};

export default propertyServices;<|MERGE_RESOLUTION|>--- conflicted
+++ resolved
@@ -23,13 +23,8 @@
   constructFindOptionFromQuery,
   constructFindOptionFromQueryPid,
 } from '@/utilities/helperFunctions';
-<<<<<<< HEAD
 import { QueryRunner, Brackets, FindOptionsOrder, FindOptionsOrderValue, ILike, In } from 'typeorm';
 import userServices from '../users/usersServices';
-=======
-import logger from '@/utilities/winstonLogger';
-import { Brackets, FindOptionsOrder, FindOptionsOrderValue, ILike, In } from 'typeorm';
->>>>>>> 50898480
 
 const propertiesFuzzySearch = async (keyword: string, limit?: number, agencyIds?: number[]) => {
   const parcelsQuery = await AppDataSource.getRepository(Parcel)
@@ -130,7 +125,6 @@
   return properties;
 };
 
-<<<<<<< HEAD
 const BATCH_SIZE = 100;
 const generateBuildingName = (name: string, desc: string = null, localId: string = null) => {
   return (
@@ -520,10 +514,7 @@
   return results;
 };
 
-const sortKeyMapping = (
-=======
 export const sortKeyMapping = (
->>>>>>> 50898480
   sortKey: string,
   sortDirection: FindOptionsOrderValue,
 ): FindOptionsOrder<PropertyUnion> => {
