import { AppDataSource } from '@/appDataSource';
import { MapFilter, PropertyUnionFilter } from '@/controllers/properties/propertiesSchema';
import { Building } from '@/typeorm/Entities/Building';
import { Parcel } from '@/typeorm/Entities/Parcel';
import { MapProperties } from '@/typeorm/Entities/views/MapPropertiesView';
import { PropertyUnion } from '@/typeorm/Entities/views/PropertyUnionView';
import {
  constructFindOptionFromQuery,
  constructFindOptionFromQueryPid,
} from '@/utilities/helperFunctions';
<<<<<<< HEAD
import logger from '@/utilities/winstonLogger';
=======
>>>>>>> c14d7f38
import { Brackets, FindOptionsOrder, FindOptionsOrderValue, ILike, In } from 'typeorm';

const propertiesFuzzySearch = async (keyword: string, limit?: number, agencyIds?: number[]) => {
  const parcelsQuery = await AppDataSource.getRepository(Parcel)
    .createQueryBuilder('parcel')
    .leftJoinAndSelect('parcel.Agency', 'agency')
    .leftJoinAndSelect('parcel.AdministrativeArea', 'adminArea')
    .leftJoinAndSelect('parcel.Evaluations', 'evaluations')
    .leftJoinAndSelect('parcel.Fiscals', 'fiscals')
    .leftJoinAndSelect('parcel.Classification', 'classification')
    .where(
      new Brackets((qb) => {
        qb.where(`parcel.pid::text like '%${keyword}%'`)
          .orWhere(`parcel.pin::text like '%${keyword}%'`)
          .orWhere(`agency.name like '%${keyword}%'`)
          .orWhere(`adminArea.name like '%${keyword}%'`)
          .orWhere(`parcel.address1 like '%${keyword}%'`);
      }),
    )
    .andWhere(`classification.Name in ('Surplus Encumbered', 'Surplus Active')`);

  // Add the optional agencyIds filter if provided
  if (agencyIds && agencyIds.length > 0) {
    parcelsQuery.andWhere(`parcel.agency_id IN (:...agencyIds)`, { agencyIds });
  }
  if (limit) {
    parcelsQuery.take(limit);
  }
  const parcels = await parcelsQuery.getMany();

  const buildingsQuery = await AppDataSource.getRepository(Building)
    .createQueryBuilder('building')
    .leftJoinAndSelect('building.Agency', 'agency')
    .leftJoinAndSelect('building.AdministrativeArea', 'adminArea')
    .leftJoinAndSelect('building.Evaluations', 'evaluations')
    .leftJoinAndSelect('building.Fiscals', 'fiscals')
    .leftJoinAndSelect('building.Classification', 'classification')
    .where(
      new Brackets((qb) => {
        qb.where(`building.pid::text like :keyword`, { keyword: `%${keyword}%` })
          .orWhere(`building.pin::text like :keyword`, { keyword: `%${keyword}%` })
          .orWhere(`agency.name like :keyword`, { keyword: `%${keyword}%` })
          .orWhere(`adminArea.name like :keyword`, { keyword: `%${keyword}%` })
          .orWhere(`building.address1 like :keyword`, { keyword: `%${keyword}%` });
      }),
    )
    .andWhere(`classification.Name in ('Surplus Encumbered', 'Surplus Active')`);

  if (agencyIds && agencyIds.length > 0) {
    buildingsQuery.andWhere(`building.agency_id IN (:...agencyIds)`, { agencyIds });
  }
  if (limit) {
    buildingsQuery.take(limit);
  }
  const buildings = await buildingsQuery.getMany();
  return {
    Parcels: parcels,
    Buildings: buildings,
  };
};

/**
 * Retrieves properties based on the provided filter criteria to render map markers.
 * @param filter - An optional object containing filter criteria for properties.
 * @returns A promise that resolves to an array of properties matching the filter criteria.
 */
const getPropertiesForMap = async (filter?: MapFilter) => {
  const properties = await AppDataSource.getRepository(MapProperties).find({
    // Select only the properties needed to render map markers and sidebar
    select: {
      Id: true,
      Location: {
        x: true,
        y: true,
      },
      PropertyTypeId: true,
      ClassificationId: true,
      Name: true,
      PID: true,
      PIN: true,
      AdministrativeAreaId: true,
      AgencyId: true,
      Address1: true,
    },
    where: {
      ClassificationId: filter.ClassificationIds ? In(filter.ClassificationIds) : undefined,
      AgencyId: filter.AgencyIds ? In(filter.AgencyIds) : undefined,
      AdministrativeAreaId: filter.AdministrativeAreaIds
        ? In(filter.AdministrativeAreaIds)
        : undefined,
      PID: filter.PID,
      PIN: filter.PIN,
      Address1: filter.Address ? ILike(`%${filter.Address}%`) : undefined,
      Name: filter.Name ? ILike(`%${filter.Name}%`) : undefined,
      PropertyTypeId: filter.PropertyTypeIds ? In(filter.PropertyTypeIds) : undefined,
      RegionalDistrictId: filter.RegionalDistrictIds ? In(filter.RegionalDistrictIds) : undefined,
    },
  });
  return properties;
};

export const sortKeyMapping = (
  sortKey: string,
  sortDirection: FindOptionsOrderValue,
): FindOptionsOrder<PropertyUnion> => {
  return { [sortKey]: sortDirection };
};

type SortOrders = 'ASC' | 'DESC';

const sortKeyTranslator: Record<string, string> = {
  Agency: 'agency_name',
  PID: 'pid',
  PIN: 'pin',
  Address: 'address1',
  UpdatedOn: 'updated_on',
  Classification: 'property_classification_name',
  LandArea: 'land_area',
  AdministrativeArea: 'administrative_area_name',
  PropertyType: 'property_type',
};

const collectFindOptions = (filter: PropertyUnionFilter) => {
  const options = [];
  // Has to handle if agency searched by name or set by users agencies
  if (filter.agency) options.push(constructFindOptionFromQuery('Agency', filter.agency));
  if (filter.pid) options.push(constructFindOptionFromQueryPid('PID', filter.pid));
  if (filter.pin) options.push(constructFindOptionFromQueryPid('PIN', filter.pin));
  if (filter.address) options.push(constructFindOptionFromQuery('Address', filter.address));
  if (filter.updatedOn) options.push(constructFindOptionFromQuery('UpdatedOn', filter.updatedOn));
  if (filter.classification)
    options.push(constructFindOptionFromQuery('Classification', filter.classification));
  if (filter.landArea) options.push(constructFindOptionFromQuery('LandArea', filter.landArea));
  if (filter.administrativeArea)
    options.push(constructFindOptionFromQuery('AdministrativeArea', filter.administrativeArea));
  if (filter.propertyType)
    options.push(constructFindOptionFromQuery('PropertyType', filter.propertyType));
  return options;
};

const getPropertiesUnion = async (filter: PropertyUnionFilter) => {
  const options = collectFindOptions(filter);
  const query = AppDataSource.getRepository(PropertyUnion)
    .createQueryBuilder()
    .where(
      new Brackets((qb) => {
        options.forEach((option) => qb.orWhere(option));
      }),
    );

  if (filter.agencyId) {
    query.andWhere('agency_id IN(:list)', {
      list: filter.agencyId.join(','),
    });
  }

  if (filter.quantity) query.take(filter.quantity);
  if (filter.page && filter.quantity) query.skip((filter.page ?? 0) * (filter.quantity ?? 0));
  if (filter.sortKey && filter.sortOrder) {
    if (sortKeyTranslator[filter.sortKey]) {
      query.orderBy(
        sortKeyTranslator[filter.sortKey],
        filter.sortOrder.toUpperCase() as SortOrders,
      );
    } else {
      logger.error('PropertyUnion Service - Invalid Sort Key');
    }
  }
  return await query.getMany();
};

const propertyServices = {
  propertiesFuzzySearch,
  getPropertiesForMap,
  getPropertiesUnion,
};

export default propertyServices;<|MERGE_RESOLUTION|>--- conflicted
+++ resolved
@@ -8,10 +8,7 @@
   constructFindOptionFromQuery,
   constructFindOptionFromQueryPid,
 } from '@/utilities/helperFunctions';
-<<<<<<< HEAD
 import logger from '@/utilities/winstonLogger';
-=======
->>>>>>> c14d7f38
 import { Brackets, FindOptionsOrder, FindOptionsOrderValue, ILike, In } from 'typeorm';
 
 const propertiesFuzzySearch = async (keyword: string, limit?: number, agencyIds?: number[]) => {
