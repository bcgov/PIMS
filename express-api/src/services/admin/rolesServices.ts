import { AppDataSource } from '@/appDataSource';
import { RolesFilter } from '../../controllers/admin/roles/rolesSchema';
import { DeepPartial } from 'typeorm';
<<<<<<< HEAD
import { Roles } from '@/typeorm/Entities/Roles';
=======
import { Role } from '@/typeorm/Entities/User_Role_Claim';
>>>>>>> 1a96799c
import { UUID } from 'crypto';
import { ErrorWithCode } from '@/utilities/customErrors/ErrorWithCode';

const getRoles = async (filter: RolesFilter) => {
  const roles = AppDataSource.getRepository(Role).find({
    where: {
      Name: filter.name,
      Id: filter.id,
    },
    skip: (filter.page ?? 0) * (filter.quantity ?? 0),
    take: filter.quantity,
  });
  return roles;
};

const getRoleById = async (roleId: UUID) => {
  return AppDataSource.getRepository(Role).findOne({
    where: { Id: roleId },
  });
};

const addRole = async (role: Role) => {
  const existing = await getRoleById(role.Id);
  if (existing) {
    throw new ErrorWithCode('Role already exists', 409);
  }
  const retRole = AppDataSource.getRepository(Role).save(role);
  return retRole;
};

const updateRole = async (role: DeepPartial<Role>) => {
  const retRole = await AppDataSource.getRepository(Role).update(role.Id, role);
  if (!retRole.affected) {
    throw new ErrorWithCode('Role was not found.', 404);
  }
  return retRole.generatedMaps[0];
};

const removeRole = async (role: Role) => {
  const existing = await getRoleById(role.Id);
  if (!existing) {
    throw new ErrorWithCode('Role was not found.', 404);
  }
  const retRole = AppDataSource.getRepository(Role).remove(role);
  return retRole;
};

const rolesServices = {
  getRoles,
  getRoleById,
  addRole,
  updateRole,
  removeRole,
};

export default rolesServices;<|MERGE_RESOLUTION|>--- conflicted
+++ resolved
@@ -1,11 +1,7 @@
 import { AppDataSource } from '@/appDataSource';
 import { RolesFilter } from '../../controllers/admin/roles/rolesSchema';
 import { DeepPartial } from 'typeorm';
-<<<<<<< HEAD
 import { Roles } from '@/typeorm/Entities/Roles';
-=======
-import { Role } from '@/typeorm/Entities/User_Role_Claim';
->>>>>>> 1a96799c
 import { UUID } from 'crypto';
 import { ErrorWithCode } from '@/utilities/customErrors/ErrorWithCode';
 
