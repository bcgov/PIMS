import ltsaRouter from '@/routes/ltsaRouter';
import healthRouter from '@/routes/healthRouter';
import buildingsRouter from '@/routes/buildingsRouter';
import parcelsRouter from '@/routes/parcelsRouter';
import lookupRouter from '@/routes/lookupRouter';
import adminRouter from '@/routes/adminRouter';
import usersRouter from '@/routes/usersRouter';
<<<<<<< HEAD
import propertiesRouter from '@/routes/propertiesRouter';
=======
import projectRouter from '@/routes/projectRouter';
>>>>>>> ad781961
import notificationsRouter from '@/routes/notificationsRouter';

const router = {
  healthRouter,
  ltsaRouter,
  buildingsRouter,
  parcelsRouter,
  lookupRouter,
  adminRouter,
  usersRouter,
<<<<<<< HEAD
  propertiesRouter,
=======
  projectRouter,
>>>>>>> ad781961
  notificationsRouter,
};

export default router;<|MERGE_RESOLUTION|>--- conflicted
+++ resolved
@@ -5,11 +5,8 @@
 import lookupRouter from '@/routes/lookupRouter';
 import adminRouter from '@/routes/adminRouter';
 import usersRouter from '@/routes/usersRouter';
-<<<<<<< HEAD
 import propertiesRouter from '@/routes/propertiesRouter';
-=======
 import projectRouter from '@/routes/projectRouter';
->>>>>>> ad781961
 import notificationsRouter from '@/routes/notificationsRouter';
 
 const router = {
@@ -20,11 +17,8 @@
   lookupRouter,
   adminRouter,
   usersRouter,
-<<<<<<< HEAD
   propertiesRouter,
-=======
   projectRouter,
->>>>>>> ad781961
   notificationsRouter,
 };
 
