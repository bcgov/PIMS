--- conflicted
+++ resolved
@@ -4,11 +4,8 @@
 import lookupRouter from '@/routes/lookupRouter';
 import adminRouter from '@/routes/adminRouter';
 import usersRouter from '@/routes/usersRouter';
-<<<<<<< HEAD
 import projectRouter from '@/routes/projectRouter';
-=======
 import notificationsRouter from '@/routes/notificationsRouter';
->>>>>>> cccca861
 
 const router = {
   healthRouter,
@@ -17,11 +14,8 @@
   lookupRouter,
   adminRouter,
   usersRouter,
-<<<<<<< HEAD
   projectRouter,
-=======
   notificationsRouter,
->>>>>>> cccca861
 };
 
 export default router;