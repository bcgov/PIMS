--- conflicted
+++ resolved
@@ -8,11 +8,8 @@
 import propertiesRouter from '@/routes/propertiesRouter';
 import projectsRouter from '@/routes/projectsRouter';
 import notificationsRouter from '@/routes/notificationsRouter';
-<<<<<<< HEAD
 import reportsRouter from '@/routes/reportsRouter';
-=======
 import toolsRouter from '@/routes/toolsRouter';
->>>>>>> c51e28e2
 
 const router = {
   healthRouter,
@@ -25,11 +22,8 @@
   propertiesRouter,
   projectsRouter,
   notificationsRouter,
-<<<<<<< HEAD
   reportsRouter,
-=======
   toolsRouter,
->>>>>>> c51e28e2
 };
 
 export default router;