--- conflicted
+++ resolved
@@ -4,11 +4,8 @@
 import lookupRouter from '@/routes/lookupRouter';
 import adminRouter from '@/routes/adminRouter';
 import usersRouter from '@/routes/usersRouter';
-<<<<<<< HEAD
 import propertiesRouter from '@/routes/propertiesRouter';
-=======
 import notificationsRouter from '@/routes/notificationsRouter';
->>>>>>> 1da52204
 
 const router = {
   healthRouter,
@@ -17,11 +14,8 @@
   lookupRouter,
   adminRouter,
   usersRouter,
-<<<<<<< HEAD
   propertiesRouter,
-=======
   notificationsRouter,
->>>>>>> 1da52204
 };
 
 export default router;