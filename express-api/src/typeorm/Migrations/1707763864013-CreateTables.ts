import { MigrationInterface, QueryRunner } from 'typeorm';

export class CreateTables1707763864013 implements MigrationInterface {
  name = 'CreateTables1707763864013';

  public async up(queryRunner: QueryRunner): Promise<void> {
    await queryRunner.query(
      `CREATE TABLE "regional_district" ("created_by_id" uuid NOT NULL, "created_on" TIMESTAMP NOT NULL DEFAULT now(), "updated_by_id" uuid, "updated_on" TIMESTAMP, "id" integer NOT NULL, "abbreviation" character varying(5) NOT NULL, "name" character varying(250) NOT NULL, CONSTRAINT "PK_8f559368015c2e497eb10358651" PRIMARY KEY ("id"))`,
    );
    await queryRunner.query(
      `CREATE INDEX "IDX_3ddba73353dfbcdebaaa1b3ca4" ON "regional_district" ("created_by_id") `,
    );
    await queryRunner.query(
      `CREATE INDEX "IDX_e3abaefeffbfbccf02c2e002b9" ON "regional_district" ("updated_by_id") `,
    );
    await queryRunner.query(
      `CREATE UNIQUE INDEX "IDX_8f559368015c2e497eb1035865" ON "regional_district" ("id") `,
    );
    await queryRunner.query(
      `CREATE UNIQUE INDEX "IDX_5ba4000f35f2c39629551c5719" ON "regional_district" ("name") `,
    );
    await queryRunner.query(
      `CREATE TABLE "province" ("created_by_id" uuid NOT NULL, "created_on" TIMESTAMP NOT NULL DEFAULT now(), "updated_by_id" uuid, "updated_on" TIMESTAMP, "id" character varying(2) NOT NULL, "name" character varying(100) NOT NULL, CONSTRAINT "PK_4f461cb46f57e806516b7073659" PRIMARY KEY ("id"))`,
    );
    await queryRunner.query(
      `CREATE INDEX "IDX_bf027ec58e46c9e7305ffe69c7" ON "province" ("created_by_id") `,
    );
    await queryRunner.query(
      `CREATE INDEX "IDX_f53030d58e4d56d86ba5d63ef2" ON "province" ("updated_by_id") `,
    );
    await queryRunner.query(
      `CREATE UNIQUE INDEX "IDX_aa290c4049a8aa685a81483389" ON "province" ("name") `,
    );
    await queryRunner.query(
      `CREATE TABLE "administrative_area" ("created_by_id" uuid NOT NULL, "created_on" TIMESTAMP NOT NULL DEFAULT now(), "updated_by_id" uuid, "updated_on" TIMESTAMP, "id" SERIAL NOT NULL, "name" character varying(150) NOT NULL, "is_disabled" boolean NOT NULL, "sort_order" integer NOT NULL, "regional_district_id" integer NOT NULL, "province_id" character varying(2) NOT NULL, CONSTRAINT "Unique_Name_RegionalDistrict" UNIQUE ("name", "regional_district_id"), CONSTRAINT "PK_909d1356ce60bd32d25a96bb3d6" PRIMARY KEY ("id"))`,
    );
    await queryRunner.query(
      `CREATE INDEX "IDX_e22790c1fec0c30bad7b592629" ON "administrative_area" ("created_by_id") `,
    );
    await queryRunner.query(
      `CREATE INDEX "IDX_cd4bb1adb34c60427aa6fb9b01" ON "administrative_area" ("updated_by_id") `,
    );
    await queryRunner.query(
      `CREATE INDEX "IDX_1168b78afbfc66f5585bc08d56" ON "administrative_area" ("name") `,
    );
    await queryRunner.query(
<<<<<<< HEAD
      `CREATE UNIQUE INDEX "IDX_b7eee57d84fb7ed872e660197f" ON "user" ("Email") `,
=======
      `CREATE INDEX "IDX_0dcd54696b271aa4e57157b1a0" ON "administrative_area" ("regional_district_id") `,
    );
    await queryRunner.query(
      `CREATE INDEX "IDX_fc1ddb0698607440db3c8d0f19" ON "administrative_area" ("province_id") `,
>>>>>>> dd849899
    );
    await queryRunner.query(
      `CREATE INDEX "IDX_fc733694343c53375cd9457b88" ON "administrative_area" ("is_disabled", "name", "sort_order") `,
    );
    await queryRunner.query(
      `CREATE TABLE "agency" ("created_by_id" uuid NOT NULL, "created_on" TIMESTAMP NOT NULL DEFAULT now(), "updated_by_id" uuid, "updated_on" TIMESTAMP, "id" integer NOT NULL, "name" character varying(150) NOT NULL, "is_disabled" boolean NOT NULL, "sort_order" integer NOT NULL, "code" character varying(6) NOT NULL, "description" character varying(500), "parent_id" integer, "email" character varying(150), "send_email" boolean NOT NULL, "address_to" character varying(100), "cc_email" character varying(250), CONSTRAINT "PK_ab1244724d1c216e9720635a2e5" PRIMARY KEY ("id"))`,
    );
    await queryRunner.query(
      `CREATE INDEX "IDX_569f283ad3e3554d05546f4e8f" ON "agency" ("created_by_id") `,
    );
    await queryRunner.query(
      `CREATE INDEX "IDX_f8c26e85de62592cc814f595f6" ON "agency" ("updated_by_id") `,
    );
    await queryRunner.query(
      `CREATE INDEX "IDX_23b82556fb4ce8b297ecc6fbd2" ON "agency" ("parent_id") `,
    );
    await queryRunner.query(
      `CREATE INDEX "IDX_648ccf166d25060756fd37857a" ON "agency" ("parent_id", "is_disabled", "id", "name", "sort_order") `,
    );
    await queryRunner.query(
      `CREATE TABLE "role" ("created_by_id" uuid NOT NULL, "created_on" TIMESTAMP NOT NULL DEFAULT now(), "updated_by_id" uuid, "updated_on" TIMESTAMP, "id" uuid NOT NULL, "name" character varying(100) NOT NULL, "is_disabled" boolean NOT NULL, "sort_order" integer NOT NULL, "keycloak_group_id" uuid, "description" text, "is_public" boolean NOT NULL, CONSTRAINT "PK_b36bcfe02fc8de3c57a8b2391c2" PRIMARY KEY ("id"))`,
    );
    await queryRunner.query(
      `CREATE INDEX "IDX_db92db78f9478b3e2fea19934b" ON "role" ("created_by_id") `,
    );
    await queryRunner.query(
      `CREATE INDEX "IDX_41385dfda73d56633540689874" ON "role" ("updated_by_id") `,
    );
    await queryRunner.query(
      `CREATE UNIQUE INDEX "IDX_ae4578dcaed5adff96595e6166" ON "role" ("name") `,
    );
    await queryRunner.query(
      `CREATE INDEX "IDX_81ede2167f3239ec87e479fb70" ON "role" ("is_disabled", "name") `,
    );
    await queryRunner.query(
      `CREATE TABLE "user" ("created_by_id" uuid NOT NULL, "created_on" TIMESTAMP NOT NULL DEFAULT now(), "updated_by_id" uuid, "updated_on" TIMESTAMP, "id" uuid NOT NULL, "username" character varying(25) NOT NULL, "display_name" character varying(100) NOT NULL, "first_name" character varying(100) NOT NULL, "middle_name" character varying(100), "last_name" character varying(100) NOT NULL, "email" character varying(100) NOT NULL, "position" character varying(100), "is_disabled" boolean NOT NULL, "email_verified" boolean NOT NULL, "is_system" boolean NOT NULL, "note" character varying(1000), "last_login" TIMESTAMP, "approved_by_id" uuid, "approved_on" TIMESTAMP, "keycloak_user_id" uuid, "agency_id" integer, "role_id" uuid, CONSTRAINT "PK_cace4a159ff9f2512dd42373760" PRIMARY KEY ("id"))`,
    );
    await queryRunner.query(
      `CREATE INDEX "IDX_b489bba7c2e3d5afcd98a445ff" ON "user" ("created_by_id") `,
    );
    await queryRunner.query(
      `CREATE INDEX "IDX_7a4f92de626d8dc4b05f06ad18" ON "user" ("updated_by_id") `,
    );
    await queryRunner.query(
      `CREATE UNIQUE INDEX "IDX_78a916df40e02a9deb1c4b75ed" ON "user" ("username") `,
    );
    await queryRunner.query(
      `CREATE UNIQUE INDEX "IDX_e12875dfb3b1d92d7d7c5377e2" ON "user" ("email") `,
    );
    await queryRunner.query(
      `CREATE UNIQUE INDEX "IDX_153314ab22e3d8bac6c328ec5c" ON "user" ("keycloak_user_id") `,
    );
    await queryRunner.query(
      `CREATE TABLE "building_construction_type" ("created_by_id" uuid NOT NULL, "created_on" TIMESTAMP NOT NULL DEFAULT now(), "updated_by_id" uuid, "updated_on" TIMESTAMP, "id" SERIAL NOT NULL, "name" character varying(150) NOT NULL, "is_disabled" boolean NOT NULL, "sort_order" integer NOT NULL, CONSTRAINT "PK_08cbc1b9bb5ea287fa8030740c7" PRIMARY KEY ("id"))`,
    );
    await queryRunner.query(
      `CREATE INDEX "IDX_c8152b400e5f86a3818e337767" ON "building_construction_type" ("created_by_id") `,
    );
    await queryRunner.query(
      `CREATE INDEX "IDX_53e376cb167a686b211ad33db2" ON "building_construction_type" ("updated_by_id") `,
    );
    await queryRunner.query(
      `CREATE UNIQUE INDEX "IDX_1a95e64c71dce769afe1d98093" ON "building_construction_type" ("name") `,
    );
    await queryRunner.query(
      `CREATE INDEX "IDX_c7b46664f7177866ddcc55dd0a" ON "building_construction_type" ("is_disabled", "name", "sort_order") `,
    );
    await queryRunner.query(
      `CREATE TABLE "building_occupant_type" ("created_by_id" uuid NOT NULL, "created_on" TIMESTAMP NOT NULL DEFAULT now(), "updated_by_id" uuid, "updated_on" TIMESTAMP, "id" SERIAL NOT NULL, "name" character varying(150) NOT NULL, "is_disabled" boolean NOT NULL, "sort_order" integer NOT NULL, CONSTRAINT "PK_2069f7aa1c3bc7dac078fa2470c" PRIMARY KEY ("id"))`,
    );
    await queryRunner.query(
      `CREATE INDEX "IDX_e6552d8d9810ab2393992116b9" ON "building_occupant_type" ("created_by_id") `,
    );
    await queryRunner.query(
      `CREATE INDEX "IDX_e2ac1690914f894013061cea7e" ON "building_occupant_type" ("updated_by_id") `,
    );
    await queryRunner.query(
      `CREATE UNIQUE INDEX "IDX_2ab5e2f818cbb677af0d31d4b2" ON "building_occupant_type" ("name") `,
    );
    await queryRunner.query(
      `CREATE INDEX "IDX_452a90da034d3278581a826fe8" ON "building_occupant_type" ("is_disabled", "name", "sort_order") `,
    );
    await queryRunner.query(
      `CREATE TABLE "building_predominate_use" ("created_by_id" uuid NOT NULL, "created_on" TIMESTAMP NOT NULL DEFAULT now(), "updated_by_id" uuid, "updated_on" TIMESTAMP, "id" SERIAL NOT NULL, "name" character varying(150) NOT NULL, "is_disabled" boolean NOT NULL, "sort_order" integer NOT NULL, CONSTRAINT "PK_3119ba9980095ed4aa45bb310e6" PRIMARY KEY ("id"))`,
    );
    await queryRunner.query(
      `CREATE INDEX "IDX_27a9fe2e77b85db188ed99ea2e" ON "building_predominate_use" ("created_by_id") `,
    );
    await queryRunner.query(
      `CREATE INDEX "IDX_e8aa6bde9c039eca145986c3f2" ON "building_predominate_use" ("updated_by_id") `,
    );
    await queryRunner.query(
      `CREATE UNIQUE INDEX "IDX_827d9672449abec225b6c6644f" ON "building_predominate_use" ("name") `,
    );
    await queryRunner.query(
      `CREATE INDEX "IDX_366080f87ea828610afb0e1187" ON "building_predominate_use" ("is_disabled", "name", "sort_order") `,
    );
    await queryRunner.query(
      `CREATE TABLE "property_classification" ("created_by_id" uuid NOT NULL, "created_on" TIMESTAMP NOT NULL DEFAULT now(), "updated_by_id" uuid, "updated_on" TIMESTAMP, "id" SERIAL NOT NULL, "name" character varying(150) NOT NULL, "is_disabled" boolean NOT NULL, "sort_order" integer NOT NULL, "is_visible" boolean NOT NULL, CONSTRAINT "PK_e536f12ccacd4870e14c3f88b53" PRIMARY KEY ("id"))`,
    );
    await queryRunner.query(
      `CREATE INDEX "IDX_5b4d66c3d218034835d800adfa" ON "property_classification" ("created_by_id") `,
    );
    await queryRunner.query(
      `CREATE INDEX "IDX_deb531ed58a26114a6642aa2b6" ON "property_classification" ("updated_by_id") `,
    );
    await queryRunner.query(
      `CREATE UNIQUE INDEX "IDX_6080d971d67614de3522306f92" ON "property_classification" ("name") `,
    );
    await queryRunner.query(
      `CREATE INDEX "IDX_90fc9924f1694d2c295e12930c" ON "property_classification" ("is_disabled", "name") `,
    );
    await queryRunner.query(
      `CREATE TABLE "property_type" ("created_by_id" uuid NOT NULL, "created_on" TIMESTAMP NOT NULL DEFAULT now(), "updated_by_id" uuid, "updated_on" TIMESTAMP, "id" SERIAL NOT NULL, "name" character varying(150) NOT NULL, "is_disabled" boolean NOT NULL, "sort_order" integer NOT NULL, CONSTRAINT "PK_eb483bf7f6ddf612998949edd26" PRIMARY KEY ("id"))`,
    );
    await queryRunner.query(
      `CREATE INDEX "IDX_6d5f92c30de69aa1adb5791aad" ON "property_type" ("created_by_id") `,
    );
    await queryRunner.query(
      `CREATE INDEX "IDX_d10713cc1cae6c1b61d583e5b3" ON "property_type" ("updated_by_id") `,
    );
    await queryRunner.query(
      `CREATE UNIQUE INDEX "IDX_7eaccd6dd29d1f98656747edaa" ON "property_type" ("name") `,
    );
    await queryRunner.query(
      `CREATE INDEX "IDX_01d56109ac04623016986a6817" ON "property_type" ("is_disabled", "name", "sort_order") `,
    );
    await queryRunner.query(
      `CREATE TABLE "building" ("created_by_id" uuid NOT NULL, "created_on" TIMESTAMP NOT NULL DEFAULT now(), "updated_by_id" uuid, "updated_on" TIMESTAMP, "id" SERIAL NOT NULL, "name" character varying(250), "description" character varying(2000), "classification_id" integer NOT NULL, "agency_id" integer, "administrative_area_id" integer NOT NULL, "is_sensitive" boolean NOT NULL, "is_visible_to_other_agencies" boolean NOT NULL, "location" point NOT NULL, "project_numbers" character varying(2000), "property_type_id" integer NOT NULL, "address1" character varying(150), "address2" character varying(150), "postal" character varying(6), "site_id" character varying, "building_construction_type_id" integer NOT NULL, "building_floor_count" integer NOT NULL, "building_predominate_use_id" integer NOT NULL, "building_tenancy" character varying(450) NOT NULL, "rentable_area" real NOT NULL, "building_occupant_type_id" integer NOT NULL, "lease_expiry" TIMESTAMP, "occupant_name" character varying(100), "transfer_lease_on_sale" boolean NOT NULL, "building_tenancy_updated_on" TIMESTAMP, "encumbrance_reason" character varying(500), "leased_land_metadata" character varying(2000), "total_area" real NOT NULL, CONSTRAINT "PK_bbfaf6c11f141a22d2ab105ee5f" PRIMARY KEY ("id"))`,
    );
    await queryRunner.query(
      `CREATE INDEX "IDX_1ed11d5495c59844182bbce1de" ON "building" ("created_by_id") `,
    );
    await queryRunner.query(
      `CREATE INDEX "IDX_5d6e2f281051cbfab6c1a44daf" ON "building" ("updated_by_id") `,
    );
    await queryRunner.query(
      `CREATE INDEX "IDX_f0ca4ff451c07ff2d3ee5df21e" ON "building" ("classification_id") `,
    );
    await queryRunner.query(
      `CREATE INDEX "IDX_7bc4efff4a87f914556610a086" ON "building" ("agency_id") `,
    );
    await queryRunner.query(
      `CREATE INDEX "IDX_580af6f55ba5b523c0acd94ba3" ON "building" ("administrative_area_id") `,
    );
    await queryRunner.query(
      `CREATE INDEX "IDX_960fc6dc10158fd7207304bdd7" ON "building" ("property_type_id") `,
    );
    await queryRunner.query(
      `CREATE INDEX "IDX_1c465b81adf20f297e365bd105" ON "building" ("address1") `,
    );
    await queryRunner.query(
      `CREATE INDEX "IDX_9711428159396ff2b8a217a6ce" ON "building" ("building_construction_type_id") `,
    );
    await queryRunner.query(
      `CREATE INDEX "IDX_0f93ed5c4cf5415d931de93fdb" ON "building" ("building_predominate_use_id") `,
    );
    await queryRunner.query(
      `CREATE INDEX "IDX_f2f20f5727c0278f70ab5e07b4" ON "building" ("building_occupant_type_id") `,
    );
    await queryRunner.query(
      `CREATE TABLE "evaluation_key" ("created_by_id" uuid NOT NULL, "created_on" TIMESTAMP NOT NULL DEFAULT now(), "updated_by_id" uuid, "updated_on" TIMESTAMP, "id" SERIAL NOT NULL, "name" character varying(150) NOT NULL, "description" text, CONSTRAINT "PK_3a36d033aefac8570934641b1bd" PRIMARY KEY ("id"))`,
    );
    await queryRunner.query(
      `CREATE INDEX "IDX_bfae971e5c8d56462fb32005e6" ON "evaluation_key" ("created_by_id") `,
    );
    await queryRunner.query(
      `CREATE INDEX "IDX_2010c82bdbcbbe2e79629c82cd" ON "evaluation_key" ("updated_by_id") `,
    );
    await queryRunner.query(
      `CREATE UNIQUE INDEX "IDX_3e2953243eb87aade9f3f2fa72" ON "evaluation_key" ("name") `,
    );
    await queryRunner.query(
      `CREATE TABLE "building_evaluation" ("created_by_id" uuid NOT NULL, "created_on" TIMESTAMP NOT NULL DEFAULT now(), "updated_by_id" uuid, "updated_on" TIMESTAMP, "date" TIMESTAMP NOT NULL, "evaluation_key_id" integer NOT NULL, "value" money NOT NULL, "note" character varying(500), "building_id" integer NOT NULL, CONSTRAINT "PK_56529c068e76669017aac4c33f5" PRIMARY KEY ("date", "evaluation_key_id", "building_id"))`,
    );
    await queryRunner.query(
      `CREATE INDEX "IDX_91143bf7f711746e64e8f3f2ff" ON "building_evaluation" ("created_by_id") `,
    );
    await queryRunner.query(
      `CREATE INDEX "IDX_dc464a691f3891e5733d762fcc" ON "building_evaluation" ("updated_by_id") `,
    );
    await queryRunner.query(
      `CREATE INDEX "IDX_0e7ee38f8fd593e92b580b548c" ON "building_evaluation" ("building_id", "evaluation_key_id") `,
    );
    await queryRunner.query(
      `CREATE TABLE "fiscal_key" ("created_by_id" uuid NOT NULL, "created_on" TIMESTAMP NOT NULL DEFAULT now(), "updated_by_id" uuid, "updated_on" TIMESTAMP, "id" SERIAL NOT NULL, "name" character varying(150) NOT NULL, "description" text, CONSTRAINT "PK_fbf0f79c099dbeca6ccd25f3d83" PRIMARY KEY ("id"))`,
    );
    await queryRunner.query(
      `CREATE INDEX "IDX_9f8d89fd929d582d4061992be3" ON "fiscal_key" ("created_by_id") `,
    );
    await queryRunner.query(
      `CREATE INDEX "IDX_3b8980826ae9c52c2e0ac6ee19" ON "fiscal_key" ("updated_by_id") `,
    );
    await queryRunner.query(
      `CREATE UNIQUE INDEX "IDX_a36b714f8cb03620e6e190f095" ON "fiscal_key" ("name") `,
    );
    await queryRunner.query(
      `CREATE TABLE "building_fiscal" ("created_by_id" uuid NOT NULL, "created_on" TIMESTAMP NOT NULL DEFAULT now(), "updated_by_id" uuid, "updated_on" TIMESTAMP, "fiscal_year" integer NOT NULL, "fiscal_key_id" integer NOT NULL, "value" money NOT NULL, "note" text, "effective_date" TIMESTAMP, "building_id" integer NOT NULL, CONSTRAINT "PK_6e83e6240639957159d530bd079" PRIMARY KEY ("fiscal_year", "fiscal_key_id", "building_id"))`,
    );
    await queryRunner.query(
      `CREATE INDEX "IDX_19d19a0a4bee7f4d9a6c52e67c" ON "building_fiscal" ("created_by_id") `,
    );
    await queryRunner.query(
      `CREATE INDEX "IDX_82b26695f0c669b4395fb17c83" ON "building_fiscal" ("updated_by_id") `,
    );
    await queryRunner.query(
      `CREATE INDEX "IDX_fe0580341ac6d08e41b950853f" ON "building_fiscal" ("fiscal_year", "fiscal_key_id", "value") `,
    );
    await queryRunner.query(
      `CREATE INDEX "IDX_f3a609a2fdf78b63f7bcd1e711" ON "building_fiscal" ("building_id") `,
    );
    await queryRunner.query(
      `CREATE TABLE "notification_template" ("created_by_id" uuid NOT NULL, "created_on" TIMESTAMP NOT NULL DEFAULT now(), "updated_by_id" uuid, "updated_on" TIMESTAMP, "id" SERIAL NOT NULL, "name" character varying(100) NOT NULL, "description" text, "to" character varying(500), "cc" character varying(500), "bcc" character varying(500), "audience" character varying(50) NOT NULL, "encoding" character varying(50) NOT NULL, "body_type" character varying(50) NOT NULL, "priority" character varying(50) NOT NULL, "subject" character varying(200) NOT NULL, "body" text, "is_disabled" boolean NOT NULL, "tag" character varying(50), CONSTRAINT "PK_d2a6ef77141a01b8ac31f514cfc" PRIMARY KEY ("id"))`,
    );
    await queryRunner.query(
      `CREATE INDEX "IDX_4dc5b45b62047720a59096c4bd" ON "notification_template" ("created_by_id") `,
    );
    await queryRunner.query(
      `CREATE INDEX "IDX_a7ec48ed53543856eb2d46567f" ON "notification_template" ("updated_by_id") `,
    );
    await queryRunner.query(
      `CREATE UNIQUE INDEX "IDX_038d55f27e3be901c180231021" ON "notification_template" ("name") `,
    );
    await queryRunner.query(
      `CREATE INDEX "IDX_57f0e8e414beb3cf529299baac" ON "notification_template" ("is_disabled", "tag") `,
    );
    await queryRunner.query(
      `CREATE TABLE "project_status" ("created_by_id" uuid NOT NULL, "created_on" TIMESTAMP NOT NULL DEFAULT now(), "updated_by_id" uuid, "updated_on" TIMESTAMP, "id" integer NOT NULL, "name" character varying(150) NOT NULL, "is_disabled" boolean NOT NULL, "sort_order" integer NOT NULL, "code" character varying(10) NOT NULL, "group_name" character varying(150), "description" text, "is_milestone" boolean NOT NULL, "is_terminal" boolean NOT NULL, "route" character varying(150) NOT NULL, CONSTRAINT "PK_625ed5469429a6b32e34ba9f827" PRIMARY KEY ("id"))`,
    );
    await queryRunner.query(
      `CREATE INDEX "IDX_1a4963e770586a37bc71cd6812" ON "project_status" ("created_by_id") `,
    );
    await queryRunner.query(
      `CREATE INDEX "IDX_a6787dc5773a2c00508bd7447a" ON "project_status" ("updated_by_id") `,
    );
    await queryRunner.query(
      `CREATE UNIQUE INDEX "IDX_bcea60c9fa0a2fb2be295f486a" ON "project_status" ("code") `,
    );
    await queryRunner.query(
      `CREATE INDEX "IDX_a8a6fd9f58d45d3dbafdd15df7" ON "project_status" ("is_disabled", "name", "code", "sort_order") `,
    );
    await queryRunner.query(
      `CREATE TABLE "workflow" ("created_by_id" uuid NOT NULL, "created_on" TIMESTAMP NOT NULL DEFAULT now(), "updated_by_id" uuid, "updated_on" TIMESTAMP, "id" integer NOT NULL, "name" character varying(150) NOT NULL, "is_disabled" boolean NOT NULL, "sort_order" integer NOT NULL, "code" character varying(20) NOT NULL, "description" text, CONSTRAINT "PK_eb5e4cc1a9ef2e94805b676751b" PRIMARY KEY ("id"))`,
    );
    await queryRunner.query(
      `CREATE INDEX "IDX_850de9126bf49cec75e10d05f3" ON "workflow" ("created_by_id") `,
    );
    await queryRunner.query(
      `CREATE INDEX "IDX_6751772461f57fce9e203dcf85" ON "workflow" ("updated_by_id") `,
    );
    await queryRunner.query(
      `CREATE UNIQUE INDEX "IDX_8ec5afd3566bb368910c59f441" ON "workflow" ("name") `,
    );
    await queryRunner.query(
      `CREATE UNIQUE INDEX "IDX_de26b0da4a2499eb21642e26d6" ON "workflow" ("code") `,
    );
    await queryRunner.query(
      `CREATE INDEX "IDX_21a97bacb8d918364bfa10fb51" ON "workflow" ("is_disabled", "name", "sort_order") `,
    );
    await queryRunner.query(
      `CREATE TABLE "tier_level" ("created_by_id" uuid NOT NULL, "created_on" TIMESTAMP NOT NULL DEFAULT now(), "updated_by_id" uuid, "updated_on" TIMESTAMP, "id" SERIAL NOT NULL, "name" character varying(150) NOT NULL, "is_disabled" boolean NOT NULL, "sort_order" integer NOT NULL, "description" text, CONSTRAINT "PK_fd8cb70e0d638c2ee8b12c05d20" PRIMARY KEY ("id"))`,
    );
    await queryRunner.query(
      `CREATE INDEX "IDX_5a547391ad4ddc81704f13e4b7" ON "tier_level" ("created_by_id") `,
    );
    await queryRunner.query(
      `CREATE INDEX "IDX_08ffdc9ae6ae6ca124ae9db94c" ON "tier_level" ("updated_by_id") `,
    );
    await queryRunner.query(
      `CREATE UNIQUE INDEX "IDX_48548d2c7f9f6854f5e85f98ce" ON "tier_level" ("name") `,
    );
    await queryRunner.query(
      `CREATE INDEX "IDX_f85ac9b25814234deabdb943ea" ON "tier_level" ("is_disabled", "name", "sort_order") `,
    );
    await queryRunner.query(
      `CREATE TABLE "project_risk" ("created_by_id" uuid NOT NULL, "created_on" TIMESTAMP NOT NULL DEFAULT now(), "updated_by_id" uuid, "updated_on" TIMESTAMP, "id" SERIAL NOT NULL, "name" character varying(150) NOT NULL, "is_disabled" boolean NOT NULL, "sort_order" integer NOT NULL, "code" character varying(10) NOT NULL, "description" text, CONSTRAINT "PK_88e7e918524b163ee8126dc352e" PRIMARY KEY ("id"))`,
    );
    await queryRunner.query(
      `CREATE INDEX "IDX_0fef3b1927d70a2351896198f1" ON "project_risk" ("created_by_id") `,
    );
    await queryRunner.query(
      `CREATE INDEX "IDX_7c6ba99fa28bb16b97d1ba23ce" ON "project_risk" ("updated_by_id") `,
    );
    await queryRunner.query(
      `CREATE UNIQUE INDEX "IDX_b9311ff3ab23669eedd1a2555a" ON "project_risk" ("code") `,
    );
    await queryRunner.query(
      `CREATE INDEX "IDX_138e9747c308d68098b566c694" ON "project_risk" ("is_disabled", "code", "name", "sort_order") `,
    );
    await queryRunner.query(
      `CREATE TABLE "project" ("created_by_id" uuid NOT NULL, "created_on" TIMESTAMP NOT NULL DEFAULT now(), "updated_by_id" uuid, "updated_on" TIMESTAMP, "id" SERIAL NOT NULL, "project_number" character varying(25) NOT NULL, "name" character varying(100) NOT NULL, "manager" character varying(150), "reported_fiscal_year" integer NOT NULL, "actual_fiscal_year" integer NOT NULL, "description" text, "metadata" text, "submitted_on" TIMESTAMP, "approved_on" TIMESTAMP, "denied_on" TIMESTAMP, "cancelled_on" TIMESTAMP, "completed_on" TIMESTAMP, "net_book" money, "market" money, "assessed" money, "appraised" money, "project_type" integer NOT NULL, "workflow_id" integer NOT NULL, "agency_id" integer NOT NULL, "trier_level_id" integer NOT NULL, "status_id" integer NOT NULL, "risk_id" integer NOT NULL, CONSTRAINT "PK_4d68b1358bb5b766d3e78f32f57" PRIMARY KEY ("id"))`,
    );
    await queryRunner.query(
      `CREATE INDEX "IDX_e155d8f98ec858daa457d6ff29" ON "project" ("created_by_id") `,
    );
    await queryRunner.query(
      `CREATE INDEX "IDX_1f3c2190a7a8185fb02bf1132c" ON "project" ("updated_by_id") `,
    );
    await queryRunner.query(
      `CREATE UNIQUE INDEX "IDX_2efb7c8ec20aa59f7fbc733192" ON "project" ("project_number") `,
    );
    await queryRunner.query(
      `CREATE INDEX "IDX_4628115f61e423da4bc701b05b" ON "project" ("workflow_id") `,
    );
    await queryRunner.query(
      `CREATE INDEX "IDX_277e6a689fa67986b5a362afc5" ON "project" ("agency_id") `,
    );
    await queryRunner.query(
      `CREATE INDEX "IDX_f033e95537c91a7787c7a07c85" ON "project" ("trier_level_id") `,
    );
    await queryRunner.query(
      `CREATE INDEX "IDX_625ed5469429a6b32e34ba9f82" ON "project" ("status_id") `,
    );
    await queryRunner.query(
      `CREATE INDEX "IDX_88e7e918524b163ee8126dc352" ON "project" ("risk_id") `,
    );
    await queryRunner.query(
      `CREATE INDEX "IDX_7611151947b52a71323a46ea46" ON "project" ("status_id", "trier_level_id", "agency_id") `,
    );
    await queryRunner.query(
      `CREATE INDEX "IDX_639b27f0bbee7ca7a0e7cd5448" ON "project" ("assessed", "net_book", "market", "reported_fiscal_year", "actual_fiscal_year") `,
    );
    await queryRunner.query(
      `CREATE TABLE "notification_queue" ("created_by_id" uuid NOT NULL, "created_on" TIMESTAMP NOT NULL DEFAULT now(), "updated_by_id" uuid, "updated_on" TIMESTAMP, "id" SERIAL NOT NULL, "key" uuid NOT NULL, "status" integer NOT NULL, "priority" character varying(50) NOT NULL, "encoding" character varying(50) NOT NULL, "send_on" TIMESTAMP NOT NULL, "to" character varying(500), "subject" character varying(200) NOT NULL, "body_type" character varying(50) NOT NULL, "body" text NOT NULL, "bcc" character varying(500), "cc" character varying(500), "tag" character varying(50), "project_id" integer NOT NULL, "to_agency_id" integer NOT NULL, "template_id" integer NOT NULL, "ches_message_id" uuid NOT NULL, "ches_transaction_id" uuid NOT NULL, CONSTRAINT "PK_60a6aa02d8322bf9912101f47d3" PRIMARY KEY ("id"))`,
    );
    await queryRunner.query(
      `CREATE INDEX "IDX_20e086e18f1fa5f73a2389322c" ON "notification_queue" ("created_by_id") `,
    );
    await queryRunner.query(
      `CREATE INDEX "IDX_40e432a3ee5a65fb0bb556da61" ON "notification_queue" ("updated_by_id") `,
    );
    await queryRunner.query(
      `CREATE UNIQUE INDEX "IDX_10f0a65d6bccc37357ac2c9f15" ON "notification_queue" ("key") `,
    );
    await queryRunner.query(
      `CREATE INDEX "IDX_c9230eab8c7df3197b3c96dcac" ON "notification_queue" ("to_agency_id") `,
    );
    await queryRunner.query(
      `CREATE INDEX "IDX_67a9fe6a893b69d0a42313823d" ON "notification_queue" ("template_id") `,
    );
    await queryRunner.query(
      `CREATE INDEX "IDX_e96934a5a81124580dd628602f" ON "notification_queue" ("project_id", "template_id", "to_agency_id") `,
    );
    await queryRunner.query(
      `CREATE INDEX "IDX_d77fa485095da88b7154eed30f" ON "notification_queue" ("status", "send_on", "subject") `,
    );
    await queryRunner.query(
      `CREATE TABLE "parcel" ("created_by_id" uuid NOT NULL, "created_on" TIMESTAMP NOT NULL DEFAULT now(), "updated_by_id" uuid, "updated_on" TIMESTAMP, "id" SERIAL NOT NULL, "name" character varying(250), "description" character varying(2000), "classification_id" integer NOT NULL, "agency_id" integer, "administrative_area_id" integer NOT NULL, "is_sensitive" boolean NOT NULL, "is_visible_to_other_agencies" boolean NOT NULL, "location" point NOT NULL, "project_numbers" character varying(2000), "property_type_id" integer NOT NULL, "address1" character varying(150), "address2" character varying(150), "postal" character varying(6), "site_id" character varying, "pid" integer NOT NULL, "pin" integer, "land_area" real, "land_legal_description" character varying(500), "zoning" character varying(50), "zoning_potential" character varying(50), "not_owned" boolean NOT NULL, "parent_parcel_id" integer, CONSTRAINT "PK_c01e9fed31b7433a00942d506b1" PRIMARY KEY ("id"))`,
    );
    await queryRunner.query(
      `CREATE INDEX "IDX_410f42e0f94fd968e01b261680" ON "parcel" ("created_by_id") `,
    );
    await queryRunner.query(
      `CREATE INDEX "IDX_e01a2b76a025a47471d5d83acb" ON "parcel" ("updated_by_id") `,
    );
    await queryRunner.query(
      `CREATE INDEX "IDX_09adfe146690f677557f46a320" ON "parcel" ("classification_id") `,
    );
    await queryRunner.query(
      `CREATE INDEX "IDX_b3fa5fc2bbed7146cd89db29d0" ON "parcel" ("agency_id") `,
    );
    await queryRunner.query(
      `CREATE INDEX "IDX_cc0a228043caa2215db665e59d" ON "parcel" ("administrative_area_id") `,
    );
    await queryRunner.query(
      `CREATE INDEX "IDX_8c6ae535000a51b32c74d9c42e" ON "parcel" ("property_type_id") `,
    );
    await queryRunner.query(
      `CREATE INDEX "IDX_b7f3f56f64d5cf60fec914aee4" ON "parcel" ("address1") `,
    );
    await queryRunner.query(
      `CREATE UNIQUE INDEX "IDX_b2b62506b1c247926530b027c8" ON "parcel" ("pid", "pin") `,
    );
    await queryRunner.query(
      `CREATE TABLE "parcel_building" ("created_by_id" uuid NOT NULL, "created_on" TIMESTAMP NOT NULL DEFAULT now(), "updated_by_id" uuid, "updated_on" TIMESTAMP, "parcel_id" integer NOT NULL, "building_id" integer NOT NULL, CONSTRAINT "PK_f35c567f4d2df1c5528181e59e7" PRIMARY KEY ("parcel_id", "building_id"))`,
    );
    await queryRunner.query(
      `CREATE INDEX "IDX_ab453e13084937c4f6bc93981d" ON "parcel_building" ("created_by_id") `,
    );
    await queryRunner.query(
      `CREATE INDEX "IDX_5430f31be522f210ae8ceb5d8e" ON "parcel_building" ("updated_by_id") `,
    );
    await queryRunner.query(
      `CREATE TABLE "project_note" ("created_by_id" uuid NOT NULL, "created_on" TIMESTAMP NOT NULL DEFAULT now(), "updated_by_id" uuid, "updated_on" TIMESTAMP, "id" SERIAL NOT NULL, "project_id" integer NOT NULL, "note_type" integer NOT NULL, "note" text NOT NULL, CONSTRAINT "PK_787a6583b216ce6998c59d324df" PRIMARY KEY ("id"))`,
    );
    await queryRunner.query(
      `CREATE INDEX "IDX_a17f12df1bc5e60eae251af496" ON "project_note" ("created_by_id") `,
    );
    await queryRunner.query(
      `CREATE INDEX "IDX_5c97ebfe7fc9e35798f4c35d8d" ON "project_note" ("updated_by_id") `,
    );
    await queryRunner.query(
      `CREATE INDEX "IDX_0cc39c692f86c0bbad22a35aa9" ON "project_note" ("project_id", "note_type") `,
    );
    await queryRunner.query(
      `CREATE TABLE "project_agency_response" ("created_by_id" uuid NOT NULL, "created_on" TIMESTAMP NOT NULL DEFAULT now(), "updated_by_id" uuid, "updated_on" TIMESTAMP, "project_id" integer NOT NULL, "agency_id" integer NOT NULL, "offer_amount" money NOT NULL, "notification_id" integer NOT NULL, "response" integer NOT NULL, "received_on" TIMESTAMP, "note" character varying(2000), CONSTRAINT "PK_a38ff3de87341ea4c3621718316" PRIMARY KEY ("project_id", "agency_id"))`,
    );
    await queryRunner.query(
      `CREATE INDEX "IDX_966d432a7c743390d209311ce8" ON "project_agency_response" ("created_by_id") `,
    );
    await queryRunner.query(
      `CREATE INDEX "IDX_cbadee06d37b5bce69bde3bb04" ON "project_agency_response" ("updated_by_id") `,
    );
    await queryRunner.query(
      `CREATE INDEX "IDX_67989daa98d90fafc2087a4871" ON "project_agency_response" ("notification_id") `,
    );
    await queryRunner.query(
      `CREATE TABLE "project_number" ("created_by_id" uuid NOT NULL, "created_on" TIMESTAMP NOT NULL DEFAULT now(), "updated_by_id" uuid, "updated_on" TIMESTAMP, "id" SERIAL NOT NULL, CONSTRAINT "PK_0b47e726f1bc46b9390fc772fe3" PRIMARY KEY ("id"))`,
    );
    await queryRunner.query(
      `CREATE INDEX "IDX_5f5a843725258137e97517dc26" ON "project_number" ("created_by_id") `,
    );
    await queryRunner.query(
      `CREATE INDEX "IDX_d4064898333d3ea2a78cd430c5" ON "project_number" ("updated_by_id") `,
    );
    await queryRunner.query(
      `CREATE TABLE "parcel_fiscal" ("created_by_id" uuid NOT NULL, "created_on" TIMESTAMP NOT NULL DEFAULT now(), "updated_by_id" uuid, "updated_on" TIMESTAMP, "fiscal_year" integer NOT NULL, "fiscal_key_id" integer NOT NULL, "value" money NOT NULL, "note" text, "effective_date" TIMESTAMP, "parcel_id" integer NOT NULL, CONSTRAINT "PK_ade0e22c63621acca45c8c01e97" PRIMARY KEY ("fiscal_year", "fiscal_key_id", "parcel_id"))`,
    );
    await queryRunner.query(
      `CREATE INDEX "IDX_70d0118cd9e64ecdf1732c3f25" ON "parcel_fiscal" ("created_by_id") `,
    );
    await queryRunner.query(
      `CREATE INDEX "IDX_b653c60d544435aebf29876566" ON "parcel_fiscal" ("updated_by_id") `,
    );
    await queryRunner.query(
      `CREATE INDEX "IDX_e2d34dd811e4cd9cfed3609ea4" ON "parcel_fiscal" ("fiscal_year", "fiscal_key_id", "value") `,
    );
    await queryRunner.query(
      `CREATE INDEX "IDX_5d4590cd556478419404746c62" ON "parcel_fiscal" ("parcel_id") `,
    );
    await queryRunner.query(
      `CREATE TABLE "project_property" ("created_by_id" uuid NOT NULL, "created_on" TIMESTAMP NOT NULL DEFAULT now(), "updated_by_id" uuid, "updated_on" TIMESTAMP, "id" SERIAL NOT NULL, "project_id" integer NOT NULL, "property_type_id" integer NOT NULL, "parcel_id" integer NOT NULL, "building_id" integer NOT NULL, CONSTRAINT "PK_80cdc1cdfc2f9bae401289b28ab" PRIMARY KEY ("id"))`,
    );
    await queryRunner.query(
      `CREATE INDEX "IDX_eb26a7d2ad7439e177705d720c" ON "project_property" ("created_by_id") `,
    );
    await queryRunner.query(
      `CREATE INDEX "IDX_73b7a8d25a602d1240570b3893" ON "project_property" ("updated_by_id") `,
    );
    await queryRunner.query(
      `CREATE INDEX "IDX_ef992ea03a65f72e0b69644b35" ON "project_property" ("project_id", "property_type_id", "parcel_id", "building_id") `,
    );
    await queryRunner.query(
      `CREATE TABLE "report_type" ("created_by_id" uuid NOT NULL, "created_on" TIMESTAMP NOT NULL DEFAULT now(), "updated_by_id" uuid, "updated_on" TIMESTAMP, "id" SERIAL NOT NULL, "name" character varying(20) NOT NULL, "description" text, "is_disabled" boolean NOT NULL, "sort_order" integer NOT NULL, CONSTRAINT "PK_324366e10cf40cf2ac60c502a00" PRIMARY KEY ("id"))`,
    );
    await queryRunner.query(
      `CREATE INDEX "IDX_27db897b6d4c78ab7293341de0" ON "report_type" ("created_by_id") `,
    );
    await queryRunner.query(
      `CREATE INDEX "IDX_e265553eb6e8301b6a298c7819" ON "report_type" ("updated_by_id") `,
    );
    await queryRunner.query(
      `CREATE UNIQUE INDEX "IDX_9aeb09a7a15aeab95ef88e9749" ON "report_type" ("name") `,
    );
    await queryRunner.query(
      `CREATE INDEX "IDX_14f5de982c6b5936636e891b34" ON "report_type" ("is_disabled", "name", "sort_order") `,
    );
    await queryRunner.query(
      `CREATE TABLE "project_report" ("created_by_id" uuid NOT NULL, "created_on" TIMESTAMP NOT NULL DEFAULT now(), "updated_by_id" uuid, "updated_on" TIMESTAMP, "id" SERIAL NOT NULL, "is_final" boolean NOT NULL, "name" character varying(250), "from" TIMESTAMP NOT NULL, "to" TIMESTAMP NOT NULL, "report_type_id" integer NOT NULL, CONSTRAINT "PK_432e2dd90f9890c20cf96844749" PRIMARY KEY ("id"))`,
    );
    await queryRunner.query(
      `CREATE INDEX "IDX_ef5247e76cb327a3a0ea1fa832" ON "project_report" ("created_by_id") `,
    );
    await queryRunner.query(
      `CREATE INDEX "IDX_4d3c5d03e8b0d7e639e4f8781c" ON "project_report" ("updated_by_id") `,
    );
    await queryRunner.query(
      `CREATE INDEX "IDX_e4998c66591ebea5e8c1c2d575" ON "project_report" ("id", "to", "from", "is_final") `,
    );
    await queryRunner.query(
      `CREATE TABLE "project_snapshot" ("created_by_id" uuid NOT NULL, "created_on" TIMESTAMP NOT NULL DEFAULT now(), "updated_by_id" uuid, "updated_on" TIMESTAMP, "id" SERIAL NOT NULL, "project_id" integer NOT NULL, "net_book" money, "market" money, "assessed" money, "appraised" money, "snapshot_on" TIMESTAMP NOT NULL, "metadata" text, CONSTRAINT "PK_11c05ea461c7e9692c5b574a8a3" PRIMARY KEY ("id", "project_id"))`,
    );
    await queryRunner.query(
      `CREATE INDEX "IDX_7c38c77099eb6d76d6f2c11256" ON "project_snapshot" ("created_by_id") `,
    );
    await queryRunner.query(
      `CREATE INDEX "IDX_864fdfa6750198712f2a1408fd" ON "project_snapshot" ("updated_by_id") `,
    );
    await queryRunner.query(
      `CREATE INDEX "IDX_14cd837fc8b02ea28804b11726" ON "project_snapshot" ("project_id") `,
    );
    await queryRunner.query(
      `CREATE INDEX "IDX_2ce0294bdc697cf48bf8ffcf3b" ON "project_snapshot" ("project_id", "snapshot_on") `,
    );
    await queryRunner.query(
      `CREATE TABLE "project_status_notification" ("created_by_id" uuid NOT NULL, "created_on" TIMESTAMP NOT NULL DEFAULT now(), "updated_by_id" uuid, "updated_on" TIMESTAMP, "id" SERIAL NOT NULL, "template_id" integer NOT NULL, "from_status_id" integer, "to_status_id" integer NOT NULL, "priority" integer NOT NULL, "delay" integer NOT NULL, "delay_days" integer NOT NULL, CONSTRAINT "PK_9f7b39671245fd0cc0100a6c996" PRIMARY KEY ("id"))`,
    );
    await queryRunner.query(
      `CREATE INDEX "IDX_f32714f267de8c741bd8bf920d" ON "project_status_notification" ("created_by_id") `,
    );
    await queryRunner.query(
      `CREATE INDEX "IDX_5d8cf279a33236d7aa6c4f5fb1" ON "project_status_notification" ("updated_by_id") `,
    );
    await queryRunner.query(
      `CREATE INDEX "IDX_69013a3480c643dca9fa4f1620" ON "project_status_notification" ("template_id") `,
    );
    await queryRunner.query(
      `CREATE INDEX "IDX_0769683fbf02bf9fb98c738197" ON "project_status_notification" ("to_status_id") `,
    );
    await queryRunner.query(
      `CREATE INDEX "IDX_5032a293c8b1191a16535674d2" ON "project_status_notification" ("from_status_id", "to_status_id") `,
    );
    await queryRunner.query(
      `CREATE TABLE "parcel_evaluation" ("created_by_id" uuid NOT NULL, "created_on" TIMESTAMP NOT NULL DEFAULT now(), "updated_by_id" uuid, "updated_on" TIMESTAMP, "date" TIMESTAMP NOT NULL, "evaluation_key_id" integer NOT NULL, "value" money NOT NULL, "note" character varying(500), "parcel_id" integer NOT NULL, "firm" character varying(150), CONSTRAINT "PK_aab1bf97521ff997d83e3dc91b2" PRIMARY KEY ("date", "evaluation_key_id", "parcel_id"))`,
    );
    await queryRunner.query(
      `CREATE INDEX "IDX_2ee7cde2dcf20d4f86a082e406" ON "parcel_evaluation" ("created_by_id") `,
    );
    await queryRunner.query(
      `CREATE INDEX "IDX_234593ee50cbf9abfa94ee0795" ON "parcel_evaluation" ("updated_by_id") `,
    );
    await queryRunner.query(
      `CREATE INDEX "IDX_6f50542eb10a97799164f50313" ON "parcel_evaluation" ("parcel_id", "evaluation_key_id") `,
    );
    await queryRunner.query(
      `CREATE TABLE "project_status_history" ("created_by_id" uuid NOT NULL, "created_on" TIMESTAMP NOT NULL DEFAULT now(), "updated_by_id" uuid, "updated_on" TIMESTAMP, "id" SERIAL NOT NULL, "project_id" integer NOT NULL, "workflow_id" integer NOT NULL, "status_id" integer NOT NULL, CONSTRAINT "PK_d07a59be210b8e9b5610a117a71" PRIMARY KEY ("id", "project_id", "workflow_id", "status_id"))`,
    );
    await queryRunner.query(
      `CREATE INDEX "IDX_16a8fb80d030981173e9f504ae" ON "project_status_history" ("created_by_id") `,
    );
    await queryRunner.query(
      `CREATE INDEX "IDX_1daea4319d2b27993ea9dc88f0" ON "project_status_history" ("updated_by_id") `,
    );
    await queryRunner.query(
      `CREATE INDEX "IDX_19c81903135d9364ed8b7a7702" ON "project_status_history" ("project_id") `,
    );
    await queryRunner.query(
      `CREATE INDEX "IDX_e5822955d8e332b0f87bf321c9" ON "project_status_history" ("workflow_id") `,
    );
    await queryRunner.query(
      `CREATE INDEX "IDX_233b1e713d63e72c6c89c4b4de" ON "project_status_history" ("status_id") `,
    );
    await queryRunner.query(
      `CREATE TABLE "project_status_transition" ("created_by_id" uuid NOT NULL, "created_on" TIMESTAMP NOT NULL DEFAULT now(), "updated_by_id" uuid, "updated_on" TIMESTAMP, "from_workflow_id" integer NOT NULL, "from_status_id" integer NOT NULL, "to_workflow_id" integer NOT NULL, "to_status_id" integer NOT NULL, "action" character varying(100) NOT NULL, "validate_tasks" boolean NOT NULL, CONSTRAINT "PK_7ba0ac3ad301fb1d042a0d9ea64" PRIMARY KEY ("from_workflow_id", "from_status_id", "to_workflow_id", "to_status_id"))`,
    );
    await queryRunner.query(
      `CREATE INDEX "IDX_06f5e17dd6dcbdbb9cd92d0c64" ON "project_status_transition" ("created_by_id") `,
    );
    await queryRunner.query(
      `CREATE INDEX "IDX_8059210ea047e89826c2b5113f" ON "project_status_transition" ("updated_by_id") `,
    );
    await queryRunner.query(
      `CREATE INDEX "IDX_1f35e96ec0f3b78b8324b0a1ef" ON "project_status_transition" ("from_workflow_id", "from_status_id") `,
    );
    await queryRunner.query(
      `CREATE INDEX "IDX_1a95cbb3e28fca6816847ba828" ON "project_status_transition" ("to_workflow_id", "to_status_id") `,
    );
    await queryRunner.query(
      `CREATE TABLE "task" ("created_by_id" uuid NOT NULL, "created_on" TIMESTAMP NOT NULL DEFAULT now(), "updated_by_id" uuid, "updated_on" TIMESTAMP, "id" SERIAL NOT NULL, "name" character varying(150) NOT NULL, "is_disabled" boolean NOT NULL, "sort_order" integer NOT NULL, "description" text, "is_optional" boolean NOT NULL, "status_id" integer NOT NULL, CONSTRAINT "PK_fb213f79ee45060ba925ecd576e" PRIMARY KEY ("id"))`,
    );
    await queryRunner.query(
      `CREATE INDEX "IDX_8c02c2c774eff4192dd44533db" ON "task" ("created_by_id") `,
    );
    await queryRunner.query(
      `CREATE INDEX "IDX_6d7d7ec563d82168d4741e947d" ON "task" ("updated_by_id") `,
    );
    await queryRunner.query(
      `CREATE INDEX "IDX_a1a5a88a8fb4465f95934e6963" ON "task" ("is_disabled", "is_optional", "name", "sort_order") `,
    );
    await queryRunner.query(
      `CREATE TABLE "project_task" ("created_by_id" uuid NOT NULL, "created_on" TIMESTAMP NOT NULL DEFAULT now(), "updated_by_id" uuid, "updated_on" TIMESTAMP, "project_id" integer NOT NULL, "task_id" integer NOT NULL, "is_completed" boolean NOT NULL, "completed_on" TIMESTAMP DEFAULT now(), CONSTRAINT "PK_ee3383543ac39aba7c308896c36" PRIMARY KEY ("project_id", "task_id"))`,
    );
    await queryRunner.query(
      `CREATE INDEX "IDX_89b7fe061e35b4030d50f5f17b" ON "project_task" ("created_by_id") `,
    );
    await queryRunner.query(
      `CREATE INDEX "IDX_8e76d803715aab45538108f4a3" ON "project_task" ("updated_by_id") `,
    );
    await queryRunner.query(
      `CREATE INDEX "IDX_0d1f118b6e098a4c1328087e15" ON "project_task" ("task_id") `,
    );
    await queryRunner.query(
      `CREATE INDEX "IDX_b3506c61005b28d90cf07e7f7b" ON "project_task" ("project_id", "task_id", "is_completed", "completed_on") `,
    );
    await queryRunner.query(
      `CREATE TABLE "project_type" ("created_by_id" uuid NOT NULL, "created_on" TIMESTAMP NOT NULL DEFAULT now(), "updated_by_id" uuid, "updated_on" TIMESTAMP, "id" SERIAL NOT NULL, "name" character varying(20) NOT NULL, "description" text, "is_disabled" boolean NOT NULL, "sort_order" integer NOT NULL, CONSTRAINT "PK_2a06e25261f5e8eb431d3683931" PRIMARY KEY ("id"))`,
    );
    await queryRunner.query(
      `CREATE INDEX "IDX_7207dbe80e3fc3d260218ffe83" ON "project_type" ("created_by_id") `,
    );
    await queryRunner.query(
      `CREATE INDEX "IDX_3e8bbe420553301d54cfef015b" ON "project_type" ("updated_by_id") `,
    );
    await queryRunner.query(
      `CREATE UNIQUE INDEX "IDX_f6db5b55dec8b2b8a0644b1356" ON "project_type" ("name") `,
    );
    await queryRunner.query(
      `CREATE INDEX "IDX_830992b7a8654c0a800c21b00f" ON "project_type" ("is_disabled", "name", "sort_order") `,
    );
    await queryRunner.query(
      `CREATE TABLE "workflow_project_status" ("created_by_id" uuid NOT NULL, "created_on" TIMESTAMP NOT NULL DEFAULT now(), "updated_by_id" uuid, "updated_on" TIMESTAMP, "workflow_id" integer NOT NULL, "status_id" integer NOT NULL, "sort_order" integer NOT NULL, "is_optional" boolean NOT NULL, CONSTRAINT "PK_923798b735899f65f0eab056c94" PRIMARY KEY ("workflow_id", "status_id"))`,
    );
    await queryRunner.query(
      `CREATE INDEX "IDX_a837264fbff4c627088b63664a" ON "workflow_project_status" ("created_by_id") `,
    );
    await queryRunner.query(
      `CREATE INDEX "IDX_7b1ec81b6623bfde3ac332e0bd" ON "workflow_project_status" ("updated_by_id") `,
    );
    await queryRunner.query(
      `CREATE INDEX "IDX_f8e27f9528e46182aaa76f4e28" ON "workflow_project_status" ("workflow_id") `,
    );
    await queryRunner.query(
      `CREATE INDEX "IDX_ce10450373e4ef5763e1f62109" ON "workflow_project_status" ("status_id") `,
    );
    await queryRunner.query(
      `ALTER TABLE "regional_district" ADD CONSTRAINT "FK_3ddba73353dfbcdebaaa1b3ca4e" FOREIGN KEY ("created_by_id") REFERENCES "user"("id") ON DELETE NO ACTION ON UPDATE NO ACTION`,
    );
    await queryRunner.query(
      `ALTER TABLE "regional_district" ADD CONSTRAINT "FK_e3abaefeffbfbccf02c2e002b9c" FOREIGN KEY ("updated_by_id") REFERENCES "user"("id") ON DELETE NO ACTION ON UPDATE NO ACTION`,
    );
    await queryRunner.query(
      `ALTER TABLE "province" ADD CONSTRAINT "FK_bf027ec58e46c9e7305ffe69c75" FOREIGN KEY ("created_by_id") REFERENCES "user"("id") ON DELETE NO ACTION ON UPDATE NO ACTION`,
    );
    await queryRunner.query(
      `ALTER TABLE "province" ADD CONSTRAINT "FK_f53030d58e4d56d86ba5d63ef25" FOREIGN KEY ("updated_by_id") REFERENCES "user"("id") ON DELETE NO ACTION ON UPDATE NO ACTION`,
    );
    await queryRunner.query(
      `ALTER TABLE "administrative_area" ADD CONSTRAINT "FK_e22790c1fec0c30bad7b5926299" FOREIGN KEY ("created_by_id") REFERENCES "user"("id") ON DELETE NO ACTION ON UPDATE NO ACTION`,
    );
    await queryRunner.query(
      `ALTER TABLE "administrative_area" ADD CONSTRAINT "FK_cd4bb1adb34c60427aa6fb9b01f" FOREIGN KEY ("updated_by_id") REFERENCES "user"("id") ON DELETE NO ACTION ON UPDATE NO ACTION`,
    );
    await queryRunner.query(
      `ALTER TABLE "administrative_area" ADD CONSTRAINT "FK_0dcd54696b271aa4e57157b1a05" FOREIGN KEY ("regional_district_id") REFERENCES "regional_district"("id") ON DELETE NO ACTION ON UPDATE NO ACTION`,
    );
    await queryRunner.query(
      `ALTER TABLE "administrative_area" ADD CONSTRAINT "FK_fc1ddb0698607440db3c8d0f199" FOREIGN KEY ("province_id") REFERENCES "province"("id") ON DELETE NO ACTION ON UPDATE NO ACTION`,
    );
    await queryRunner.query(
      `ALTER TABLE "agency" ADD CONSTRAINT "FK_569f283ad3e3554d05546f4e8fb" FOREIGN KEY ("created_by_id") REFERENCES "user"("id") ON DELETE NO ACTION ON UPDATE NO ACTION`,
    );
    await queryRunner.query(
      `ALTER TABLE "agency" ADD CONSTRAINT "FK_f8c26e85de62592cc814f595f65" FOREIGN KEY ("updated_by_id") REFERENCES "user"("id") ON DELETE NO ACTION ON UPDATE NO ACTION`,
    );
    await queryRunner.query(
      `ALTER TABLE "agency" ADD CONSTRAINT "FK_23b82556fb4ce8b297ecc6fbd2f" FOREIGN KEY ("parent_id") REFERENCES "agency"("id") ON DELETE NO ACTION ON UPDATE NO ACTION`,
    );
    await queryRunner.query(
      `ALTER TABLE "role" ADD CONSTRAINT "FK_db92db78f9478b3e2fea19934b3" FOREIGN KEY ("created_by_id") REFERENCES "user"("id") ON DELETE NO ACTION ON UPDATE NO ACTION`,
    );
    await queryRunner.query(
      `ALTER TABLE "role" ADD CONSTRAINT "FK_41385dfda73d566335406898746" FOREIGN KEY ("updated_by_id") REFERENCES "user"("id") ON DELETE NO ACTION ON UPDATE NO ACTION`,
    );
    await queryRunner.query(
      `ALTER TABLE "user" ADD CONSTRAINT "FK_b489bba7c2e3d5afcd98a445ff8" FOREIGN KEY ("created_by_id") REFERENCES "user"("id") ON DELETE NO ACTION ON UPDATE NO ACTION`,
    );
    await queryRunner.query(
      `ALTER TABLE "user" ADD CONSTRAINT "FK_7a4f92de626d8dc4b05f06ad181" FOREIGN KEY ("updated_by_id") REFERENCES "user"("id") ON DELETE NO ACTION ON UPDATE NO ACTION`,
    );
    await queryRunner.query(
      `ALTER TABLE "user" ADD CONSTRAINT "FK_041db0fa9bb4e3daeead3fce0d0" FOREIGN KEY ("approved_by_id") REFERENCES "user"("id") ON DELETE NO ACTION ON UPDATE NO ACTION`,
    );
    await queryRunner.query(
      `ALTER TABLE "user" ADD CONSTRAINT "FK_da38a07feb5a323fd8e5e3a232e" FOREIGN KEY ("agency_id") REFERENCES "agency"("id") ON DELETE NO ACTION ON UPDATE NO ACTION`,
    );
    await queryRunner.query(
      `ALTER TABLE "user" ADD CONSTRAINT "FK_fb2e442d14add3cefbdf33c4561" FOREIGN KEY ("role_id") REFERENCES "role"("id") ON DELETE NO ACTION ON UPDATE NO ACTION`,
    );
    await queryRunner.query(
      `ALTER TABLE "building_construction_type" ADD CONSTRAINT "FK_c8152b400e5f86a3818e337767a" FOREIGN KEY ("created_by_id") REFERENCES "user"("id") ON DELETE NO ACTION ON UPDATE NO ACTION`,
    );
    await queryRunner.query(
      `ALTER TABLE "building_construction_type" ADD CONSTRAINT "FK_53e376cb167a686b211ad33db2d" FOREIGN KEY ("updated_by_id") REFERENCES "user"("id") ON DELETE NO ACTION ON UPDATE NO ACTION`,
    );
    await queryRunner.query(
      `ALTER TABLE "building_occupant_type" ADD CONSTRAINT "FK_e6552d8d9810ab2393992116b95" FOREIGN KEY ("created_by_id") REFERENCES "user"("id") ON DELETE NO ACTION ON UPDATE NO ACTION`,
    );
    await queryRunner.query(
      `ALTER TABLE "building_occupant_type" ADD CONSTRAINT "FK_e2ac1690914f894013061cea7e4" FOREIGN KEY ("updated_by_id") REFERENCES "user"("id") ON DELETE NO ACTION ON UPDATE NO ACTION`,
    );
    await queryRunner.query(
      `ALTER TABLE "building_predominate_use" ADD CONSTRAINT "FK_27a9fe2e77b85db188ed99ea2e9" FOREIGN KEY ("created_by_id") REFERENCES "user"("id") ON DELETE NO ACTION ON UPDATE NO ACTION`,
    );
    await queryRunner.query(
      `ALTER TABLE "building_predominate_use" ADD CONSTRAINT "FK_e8aa6bde9c039eca145986c3f2f" FOREIGN KEY ("updated_by_id") REFERENCES "user"("id") ON DELETE NO ACTION ON UPDATE NO ACTION`,
    );
    await queryRunner.query(
      `ALTER TABLE "property_classification" ADD CONSTRAINT "FK_5b4d66c3d218034835d800adfa9" FOREIGN KEY ("created_by_id") REFERENCES "user"("id") ON DELETE NO ACTION ON UPDATE NO ACTION`,
    );
    await queryRunner.query(
      `ALTER TABLE "property_classification" ADD CONSTRAINT "FK_deb531ed58a26114a6642aa2b64" FOREIGN KEY ("updated_by_id") REFERENCES "user"("id") ON DELETE NO ACTION ON UPDATE NO ACTION`,
    );
    await queryRunner.query(
      `ALTER TABLE "property_type" ADD CONSTRAINT "FK_6d5f92c30de69aa1adb5791aad4" FOREIGN KEY ("created_by_id") REFERENCES "user"("id") ON DELETE NO ACTION ON UPDATE NO ACTION`,
    );
    await queryRunner.query(
      `ALTER TABLE "property_type" ADD CONSTRAINT "FK_d10713cc1cae6c1b61d583e5b3e" FOREIGN KEY ("updated_by_id") REFERENCES "user"("id") ON DELETE NO ACTION ON UPDATE NO ACTION`,
    );
    await queryRunner.query(
      `ALTER TABLE "building" ADD CONSTRAINT "FK_1ed11d5495c59844182bbce1de3" FOREIGN KEY ("created_by_id") REFERENCES "user"("id") ON DELETE NO ACTION ON UPDATE NO ACTION`,
    );
    await queryRunner.query(
      `ALTER TABLE "building" ADD CONSTRAINT "FK_5d6e2f281051cbfab6c1a44daf2" FOREIGN KEY ("updated_by_id") REFERENCES "user"("id") ON DELETE NO ACTION ON UPDATE NO ACTION`,
    );
    await queryRunner.query(
      `ALTER TABLE "building" ADD CONSTRAINT "FK_f0ca4ff451c07ff2d3ee5df21e9" FOREIGN KEY ("classification_id") REFERENCES "property_classification"("id") ON DELETE NO ACTION ON UPDATE NO ACTION`,
    );
    await queryRunner.query(
      `ALTER TABLE "building" ADD CONSTRAINT "FK_7bc4efff4a87f914556610a086b" FOREIGN KEY ("agency_id") REFERENCES "agency"("id") ON DELETE NO ACTION ON UPDATE NO ACTION`,
    );
    await queryRunner.query(
      `ALTER TABLE "building" ADD CONSTRAINT "FK_580af6f55ba5b523c0acd94ba3f" FOREIGN KEY ("administrative_area_id") REFERENCES "administrative_area"("id") ON DELETE NO ACTION ON UPDATE NO ACTION`,
    );
    await queryRunner.query(
      `ALTER TABLE "building" ADD CONSTRAINT "FK_960fc6dc10158fd7207304bdd72" FOREIGN KEY ("property_type_id") REFERENCES "property_type"("id") ON DELETE NO ACTION ON UPDATE NO ACTION`,
    );
    await queryRunner.query(
      `ALTER TABLE "building" ADD CONSTRAINT "FK_9711428159396ff2b8a217a6ceb" FOREIGN KEY ("building_construction_type_id") REFERENCES "building_construction_type"("id") ON DELETE NO ACTION ON UPDATE NO ACTION`,
    );
    await queryRunner.query(
      `ALTER TABLE "building" ADD CONSTRAINT "FK_0f93ed5c4cf5415d931de93fdba" FOREIGN KEY ("building_predominate_use_id") REFERENCES "building_predominate_use"("id") ON DELETE NO ACTION ON UPDATE NO ACTION`,
    );
    await queryRunner.query(
      `ALTER TABLE "building" ADD CONSTRAINT "FK_f2f20f5727c0278f70ab5e07b44" FOREIGN KEY ("building_occupant_type_id") REFERENCES "building_occupant_type"("id") ON DELETE NO ACTION ON UPDATE NO ACTION`,
    );
    await queryRunner.query(
      `ALTER TABLE "evaluation_key" ADD CONSTRAINT "FK_bfae971e5c8d56462fb32005e6b" FOREIGN KEY ("created_by_id") REFERENCES "user"("id") ON DELETE NO ACTION ON UPDATE NO ACTION`,
    );
    await queryRunner.query(
      `ALTER TABLE "evaluation_key" ADD CONSTRAINT "FK_2010c82bdbcbbe2e79629c82cde" FOREIGN KEY ("updated_by_id") REFERENCES "user"("id") ON DELETE NO ACTION ON UPDATE NO ACTION`,
    );
    await queryRunner.query(
      `ALTER TABLE "building_evaluation" ADD CONSTRAINT "FK_91143bf7f711746e64e8f3f2ff9" FOREIGN KEY ("created_by_id") REFERENCES "user"("id") ON DELETE NO ACTION ON UPDATE NO ACTION`,
    );
    await queryRunner.query(
      `ALTER TABLE "building_evaluation" ADD CONSTRAINT "FK_dc464a691f3891e5733d762fcc2" FOREIGN KEY ("updated_by_id") REFERENCES "user"("id") ON DELETE NO ACTION ON UPDATE NO ACTION`,
    );
    await queryRunner.query(
      `ALTER TABLE "building_evaluation" ADD CONSTRAINT "FK_3d91b19ac990796308b18b13448" FOREIGN KEY ("evaluation_key_id") REFERENCES "evaluation_key"("id") ON DELETE NO ACTION ON UPDATE NO ACTION`,
    );
    await queryRunner.query(
      `ALTER TABLE "building_evaluation" ADD CONSTRAINT "FK_d8515ff4753e4f2e99f69c59c87" FOREIGN KEY ("building_id") REFERENCES "building"("id") ON DELETE NO ACTION ON UPDATE NO ACTION`,
    );
    await queryRunner.query(
      `ALTER TABLE "fiscal_key" ADD CONSTRAINT "FK_9f8d89fd929d582d4061992be3e" FOREIGN KEY ("created_by_id") REFERENCES "user"("id") ON DELETE NO ACTION ON UPDATE NO ACTION`,
    );
    await queryRunner.query(
      `ALTER TABLE "fiscal_key" ADD CONSTRAINT "FK_3b8980826ae9c52c2e0ac6ee19e" FOREIGN KEY ("updated_by_id") REFERENCES "user"("id") ON DELETE NO ACTION ON UPDATE NO ACTION`,
    );
    await queryRunner.query(
      `ALTER TABLE "building_fiscal" ADD CONSTRAINT "FK_19d19a0a4bee7f4d9a6c52e67ca" FOREIGN KEY ("created_by_id") REFERENCES "user"("id") ON DELETE NO ACTION ON UPDATE NO ACTION`,
    );
    await queryRunner.query(
      `ALTER TABLE "building_fiscal" ADD CONSTRAINT "FK_82b26695f0c669b4395fb17c831" FOREIGN KEY ("updated_by_id") REFERENCES "user"("id") ON DELETE NO ACTION ON UPDATE NO ACTION`,
    );
    await queryRunner.query(
      `ALTER TABLE "building_fiscal" ADD CONSTRAINT "FK_26ac76828733650fb31ab6219a4" FOREIGN KEY ("fiscal_key_id") REFERENCES "fiscal_key"("id") ON DELETE NO ACTION ON UPDATE NO ACTION`,
    );
    await queryRunner.query(
      `ALTER TABLE "building_fiscal" ADD CONSTRAINT "FK_f3a609a2fdf78b63f7bcd1e711c" FOREIGN KEY ("building_id") REFERENCES "building"("id") ON DELETE NO ACTION ON UPDATE NO ACTION`,
    );
    await queryRunner.query(
      `ALTER TABLE "notification_template" ADD CONSTRAINT "FK_4dc5b45b62047720a59096c4bd3" FOREIGN KEY ("created_by_id") REFERENCES "user"("id") ON DELETE NO ACTION ON UPDATE NO ACTION`,
    );
    await queryRunner.query(
      `ALTER TABLE "notification_template" ADD CONSTRAINT "FK_a7ec48ed53543856eb2d46567fa" FOREIGN KEY ("updated_by_id") REFERENCES "user"("id") ON DELETE NO ACTION ON UPDATE NO ACTION`,
    );
    await queryRunner.query(
      `ALTER TABLE "project_status" ADD CONSTRAINT "FK_1a4963e770586a37bc71cd68122" FOREIGN KEY ("created_by_id") REFERENCES "user"("id") ON DELETE NO ACTION ON UPDATE NO ACTION`,
    );
    await queryRunner.query(
      `ALTER TABLE "project_status" ADD CONSTRAINT "FK_a6787dc5773a2c00508bd7447ac" FOREIGN KEY ("updated_by_id") REFERENCES "user"("id") ON DELETE NO ACTION ON UPDATE NO ACTION`,
    );
    await queryRunner.query(
      `ALTER TABLE "workflow" ADD CONSTRAINT "FK_850de9126bf49cec75e10d05f32" FOREIGN KEY ("created_by_id") REFERENCES "user"("id") ON DELETE NO ACTION ON UPDATE NO ACTION`,
    );
    await queryRunner.query(
      `ALTER TABLE "workflow" ADD CONSTRAINT "FK_6751772461f57fce9e203dcf85d" FOREIGN KEY ("updated_by_id") REFERENCES "user"("id") ON DELETE NO ACTION ON UPDATE NO ACTION`,
    );
    await queryRunner.query(
      `ALTER TABLE "tier_level" ADD CONSTRAINT "FK_5a547391ad4ddc81704f13e4b7b" FOREIGN KEY ("created_by_id") REFERENCES "user"("id") ON DELETE NO ACTION ON UPDATE NO ACTION`,
    );
    await queryRunner.query(
      `ALTER TABLE "tier_level" ADD CONSTRAINT "FK_08ffdc9ae6ae6ca124ae9db94cd" FOREIGN KEY ("updated_by_id") REFERENCES "user"("id") ON DELETE NO ACTION ON UPDATE NO ACTION`,
    );
    await queryRunner.query(
      `ALTER TABLE "project_risk" ADD CONSTRAINT "FK_0fef3b1927d70a2351896198f11" FOREIGN KEY ("created_by_id") REFERENCES "user"("id") ON DELETE NO ACTION ON UPDATE NO ACTION`,
    );
    await queryRunner.query(
      `ALTER TABLE "project_risk" ADD CONSTRAINT "FK_7c6ba99fa28bb16b97d1ba23ce8" FOREIGN KEY ("updated_by_id") REFERENCES "user"("id") ON DELETE NO ACTION ON UPDATE NO ACTION`,
    );
    await queryRunner.query(
      `ALTER TABLE "project" ADD CONSTRAINT "FK_e155d8f98ec858daa457d6ff291" FOREIGN KEY ("created_by_id") REFERENCES "user"("id") ON DELETE NO ACTION ON UPDATE NO ACTION`,
    );
    await queryRunner.query(
      `ALTER TABLE "project" ADD CONSTRAINT "FK_1f3c2190a7a8185fb02bf1132ce" FOREIGN KEY ("updated_by_id") REFERENCES "user"("id") ON DELETE NO ACTION ON UPDATE NO ACTION`,
    );
    await queryRunner.query(
      `ALTER TABLE "project" ADD CONSTRAINT "FK_4628115f61e423da4bc701b05b2" FOREIGN KEY ("workflow_id") REFERENCES "workflow"("id") ON DELETE NO ACTION ON UPDATE NO ACTION`,
    );
    await queryRunner.query(
      `ALTER TABLE "project" ADD CONSTRAINT "FK_277e6a689fa67986b5a362afc50" FOREIGN KEY ("agency_id") REFERENCES "agency"("id") ON DELETE NO ACTION ON UPDATE NO ACTION`,
    );
    await queryRunner.query(
      `ALTER TABLE "project" ADD CONSTRAINT "FK_f033e95537c91a7787c7a07c857" FOREIGN KEY ("trier_level_id") REFERENCES "tier_level"("id") ON DELETE NO ACTION ON UPDATE NO ACTION`,
    );
    await queryRunner.query(
      `ALTER TABLE "project" ADD CONSTRAINT "FK_625ed5469429a6b32e34ba9f827" FOREIGN KEY ("status_id") REFERENCES "project_status"("id") ON DELETE NO ACTION ON UPDATE NO ACTION`,
    );
    await queryRunner.query(
      `ALTER TABLE "project" ADD CONSTRAINT "FK_88e7e918524b163ee8126dc352e" FOREIGN KEY ("risk_id") REFERENCES "project_risk"("id") ON DELETE NO ACTION ON UPDATE NO ACTION`,
    );
    await queryRunner.query(
      `ALTER TABLE "notification_queue" ADD CONSTRAINT "FK_20e086e18f1fa5f73a2389322cd" FOREIGN KEY ("created_by_id") REFERENCES "user"("id") ON DELETE NO ACTION ON UPDATE NO ACTION`,
    );
    await queryRunner.query(
      `ALTER TABLE "notification_queue" ADD CONSTRAINT "FK_40e432a3ee5a65fb0bb556da61b" FOREIGN KEY ("updated_by_id") REFERENCES "user"("id") ON DELETE NO ACTION ON UPDATE NO ACTION`,
    );
    await queryRunner.query(
      `ALTER TABLE "notification_queue" ADD CONSTRAINT "FK_8988a5dafec2270a5191a1208cd" FOREIGN KEY ("project_id") REFERENCES "project"("id") ON DELETE NO ACTION ON UPDATE NO ACTION`,
    );
    await queryRunner.query(
      `ALTER TABLE "notification_queue" ADD CONSTRAINT "FK_c9230eab8c7df3197b3c96dcac6" FOREIGN KEY ("to_agency_id") REFERENCES "agency"("id") ON DELETE NO ACTION ON UPDATE NO ACTION`,
    );
    await queryRunner.query(
      `ALTER TABLE "notification_queue" ADD CONSTRAINT "FK_67a9fe6a893b69d0a42313823d5" FOREIGN KEY ("template_id") REFERENCES "notification_template"("id") ON DELETE NO ACTION ON UPDATE NO ACTION`,
    );
    await queryRunner.query(
      `ALTER TABLE "parcel" ADD CONSTRAINT "FK_410f42e0f94fd968e01b261680d" FOREIGN KEY ("created_by_id") REFERENCES "user"("id") ON DELETE NO ACTION ON UPDATE NO ACTION`,
    );
    await queryRunner.query(
      `ALTER TABLE "parcel" ADD CONSTRAINT "FK_e01a2b76a025a47471d5d83acb1" FOREIGN KEY ("updated_by_id") REFERENCES "user"("id") ON DELETE NO ACTION ON UPDATE NO ACTION`,
    );
    await queryRunner.query(
      `ALTER TABLE "parcel" ADD CONSTRAINT "FK_09adfe146690f677557f46a320a" FOREIGN KEY ("classification_id") REFERENCES "property_classification"("id") ON DELETE NO ACTION ON UPDATE NO ACTION`,
    );
    await queryRunner.query(
      `ALTER TABLE "parcel" ADD CONSTRAINT "FK_b3fa5fc2bbed7146cd89db29d0a" FOREIGN KEY ("agency_id") REFERENCES "agency"("id") ON DELETE NO ACTION ON UPDATE NO ACTION`,
    );
    await queryRunner.query(
      `ALTER TABLE "parcel" ADD CONSTRAINT "FK_cc0a228043caa2215db665e59d6" FOREIGN KEY ("administrative_area_id") REFERENCES "administrative_area"("id") ON DELETE NO ACTION ON UPDATE NO ACTION`,
    );
    await queryRunner.query(
      `ALTER TABLE "parcel" ADD CONSTRAINT "FK_8c6ae535000a51b32c74d9c42e4" FOREIGN KEY ("property_type_id") REFERENCES "property_type"("id") ON DELETE NO ACTION ON UPDATE NO ACTION`,
    );
    await queryRunner.query(
      `ALTER TABLE "parcel" ADD CONSTRAINT "FK_9720341fe17e4c22decf0a0b87f" FOREIGN KEY ("parent_parcel_id") REFERENCES "parcel"("id") ON DELETE NO ACTION ON UPDATE NO ACTION`,
    );
    await queryRunner.query(
      `ALTER TABLE "parcel_building" ADD CONSTRAINT "FK_ab453e13084937c4f6bc93981d7" FOREIGN KEY ("created_by_id") REFERENCES "user"("id") ON DELETE NO ACTION ON UPDATE NO ACTION`,
    );
    await queryRunner.query(
      `ALTER TABLE "parcel_building" ADD CONSTRAINT "FK_5430f31be522f210ae8ceb5d8ee" FOREIGN KEY ("updated_by_id") REFERENCES "user"("id") ON DELETE NO ACTION ON UPDATE NO ACTION`,
    );
    await queryRunner.query(
      `ALTER TABLE "parcel_building" ADD CONSTRAINT "FK_4082fbe646622fd7b9060dedc0a" FOREIGN KEY ("parcel_id") REFERENCES "parcel"("id") ON DELETE NO ACTION ON UPDATE NO ACTION`,
    );
    await queryRunner.query(
      `ALTER TABLE "parcel_building" ADD CONSTRAINT "FK_470344017e1808fe014bb928ceb" FOREIGN KEY ("building_id") REFERENCES "building"("id") ON DELETE NO ACTION ON UPDATE NO ACTION`,
    );
    await queryRunner.query(
      `ALTER TABLE "project_note" ADD CONSTRAINT "FK_a17f12df1bc5e60eae251af4965" FOREIGN KEY ("created_by_id") REFERENCES "user"("id") ON DELETE NO ACTION ON UPDATE NO ACTION`,
    );
    await queryRunner.query(
      `ALTER TABLE "project_note" ADD CONSTRAINT "FK_5c97ebfe7fc9e35798f4c35d8d5" FOREIGN KEY ("updated_by_id") REFERENCES "user"("id") ON DELETE NO ACTION ON UPDATE NO ACTION`,
    );
    await queryRunner.query(
      `ALTER TABLE "project_note" ADD CONSTRAINT "FK_0bb884103bb59b61950f2e8c775" FOREIGN KEY ("project_id") REFERENCES "project"("id") ON DELETE NO ACTION ON UPDATE NO ACTION`,
    );
    await queryRunner.query(
      `ALTER TABLE "project_agency_response" ADD CONSTRAINT "FK_966d432a7c743390d209311ce81" FOREIGN KEY ("created_by_id") REFERENCES "user"("id") ON DELETE NO ACTION ON UPDATE NO ACTION`,
    );
    await queryRunner.query(
      `ALTER TABLE "project_agency_response" ADD CONSTRAINT "FK_cbadee06d37b5bce69bde3bb041" FOREIGN KEY ("updated_by_id") REFERENCES "user"("id") ON DELETE NO ACTION ON UPDATE NO ACTION`,
    );
    await queryRunner.query(
      `ALTER TABLE "project_agency_response" ADD CONSTRAINT "FK_1a10ab8832932376cb894029eb5" FOREIGN KEY ("project_id") REFERENCES "project"("id") ON DELETE NO ACTION ON UPDATE NO ACTION`,
    );
    await queryRunner.query(
      `ALTER TABLE "project_agency_response" ADD CONSTRAINT "FK_477c15f5a096a5bb355af60d4fc" FOREIGN KEY ("agency_id") REFERENCES "agency"("id") ON DELETE NO ACTION ON UPDATE NO ACTION`,
    );
    await queryRunner.query(
      `ALTER TABLE "project_agency_response" ADD CONSTRAINT "FK_67989daa98d90fafc2087a4871f" FOREIGN KEY ("notification_id") REFERENCES "notification_queue"("id") ON DELETE NO ACTION ON UPDATE NO ACTION`,
    );
    await queryRunner.query(
      `ALTER TABLE "project_number" ADD CONSTRAINT "FK_5f5a843725258137e97517dc26e" FOREIGN KEY ("created_by_id") REFERENCES "user"("id") ON DELETE NO ACTION ON UPDATE NO ACTION`,
    );
    await queryRunner.query(
      `ALTER TABLE "project_number" ADD CONSTRAINT "FK_d4064898333d3ea2a78cd430c50" FOREIGN KEY ("updated_by_id") REFERENCES "user"("id") ON DELETE NO ACTION ON UPDATE NO ACTION`,
    );
    await queryRunner.query(
      `ALTER TABLE "parcel_fiscal" ADD CONSTRAINT "FK_70d0118cd9e64ecdf1732c3f251" FOREIGN KEY ("created_by_id") REFERENCES "user"("id") ON DELETE NO ACTION ON UPDATE NO ACTION`,
    );
    await queryRunner.query(
      `ALTER TABLE "parcel_fiscal" ADD CONSTRAINT "FK_b653c60d544435aebf29876566e" FOREIGN KEY ("updated_by_id") REFERENCES "user"("id") ON DELETE NO ACTION ON UPDATE NO ACTION`,
    );
    await queryRunner.query(
      `ALTER TABLE "parcel_fiscal" ADD CONSTRAINT "FK_fdb1a5247fd67190ff654a7475b" FOREIGN KEY ("fiscal_key_id") REFERENCES "fiscal_key"("id") ON DELETE NO ACTION ON UPDATE NO ACTION`,
    );
    await queryRunner.query(
      `ALTER TABLE "parcel_fiscal" ADD CONSTRAINT "FK_5d4590cd556478419404746c62c" FOREIGN KEY ("parcel_id") REFERENCES "parcel"("id") ON DELETE NO ACTION ON UPDATE NO ACTION`,
    );
    await queryRunner.query(
      `ALTER TABLE "project_property" ADD CONSTRAINT "FK_eb26a7d2ad7439e177705d720c6" FOREIGN KEY ("created_by_id") REFERENCES "user"("id") ON DELETE NO ACTION ON UPDATE NO ACTION`,
    );
    await queryRunner.query(
      `ALTER TABLE "project_property" ADD CONSTRAINT "FK_73b7a8d25a602d1240570b38931" FOREIGN KEY ("updated_by_id") REFERENCES "user"("id") ON DELETE NO ACTION ON UPDATE NO ACTION`,
    );
    await queryRunner.query(
      `ALTER TABLE "project_property" ADD CONSTRAINT "FK_7b7d7ba7b7dd4a2d81f946bf404" FOREIGN KEY ("project_id") REFERENCES "project"("id") ON DELETE NO ACTION ON UPDATE NO ACTION`,
    );
    await queryRunner.query(
      `ALTER TABLE "project_property" ADD CONSTRAINT "FK_e91ca497fe9b59fd1e243a2fa14" FOREIGN KEY ("property_type_id") REFERENCES "property_type"("id") ON DELETE NO ACTION ON UPDATE NO ACTION`,
    );
    await queryRunner.query(
      `ALTER TABLE "project_property" ADD CONSTRAINT "FK_b2229cb8dfee8d1c2fe6b78bd91" FOREIGN KEY ("parcel_id") REFERENCES "parcel"("id") ON DELETE NO ACTION ON UPDATE NO ACTION`,
    );
    await queryRunner.query(
      `ALTER TABLE "project_property" ADD CONSTRAINT "FK_d18ff54ded63e964ef42a66880e" FOREIGN KEY ("building_id") REFERENCES "building"("id") ON DELETE NO ACTION ON UPDATE NO ACTION`,
    );
    await queryRunner.query(
      `ALTER TABLE "report_type" ADD CONSTRAINT "FK_27db897b6d4c78ab7293341de05" FOREIGN KEY ("created_by_id") REFERENCES "user"("id") ON DELETE NO ACTION ON UPDATE NO ACTION`,
    );
    await queryRunner.query(
      `ALTER TABLE "report_type" ADD CONSTRAINT "FK_e265553eb6e8301b6a298c78196" FOREIGN KEY ("updated_by_id") REFERENCES "user"("id") ON DELETE NO ACTION ON UPDATE NO ACTION`,
    );
    await queryRunner.query(
      `ALTER TABLE "project_report" ADD CONSTRAINT "FK_ef5247e76cb327a3a0ea1fa832d" FOREIGN KEY ("created_by_id") REFERENCES "user"("id") ON DELETE NO ACTION ON UPDATE NO ACTION`,
    );
    await queryRunner.query(
      `ALTER TABLE "project_report" ADD CONSTRAINT "FK_4d3c5d03e8b0d7e639e4f8781ca" FOREIGN KEY ("updated_by_id") REFERENCES "user"("id") ON DELETE NO ACTION ON UPDATE NO ACTION`,
    );
    await queryRunner.query(
      `ALTER TABLE "project_report" ADD CONSTRAINT "FK_9bea5cd3cba9cc2b3563206f78b" FOREIGN KEY ("report_type_id") REFERENCES "report_type"("id") ON DELETE NO ACTION ON UPDATE NO ACTION`,
    );
    await queryRunner.query(
      `ALTER TABLE "project_snapshot" ADD CONSTRAINT "FK_7c38c77099eb6d76d6f2c112560" FOREIGN KEY ("created_by_id") REFERENCES "user"("id") ON DELETE NO ACTION ON UPDATE NO ACTION`,
    );
    await queryRunner.query(
      `ALTER TABLE "project_snapshot" ADD CONSTRAINT "FK_864fdfa6750198712f2a1408fd4" FOREIGN KEY ("updated_by_id") REFERENCES "user"("id") ON DELETE NO ACTION ON UPDATE NO ACTION`,
    );
    await queryRunner.query(
      `ALTER TABLE "project_snapshot" ADD CONSTRAINT "FK_14cd837fc8b02ea28804b11726e" FOREIGN KEY ("project_id") REFERENCES "project"("id") ON DELETE NO ACTION ON UPDATE NO ACTION`,
    );
    await queryRunner.query(
      `ALTER TABLE "project_status_notification" ADD CONSTRAINT "FK_f32714f267de8c741bd8bf920d6" FOREIGN KEY ("created_by_id") REFERENCES "user"("id") ON DELETE NO ACTION ON UPDATE NO ACTION`,
    );
    await queryRunner.query(
      `ALTER TABLE "project_status_notification" ADD CONSTRAINT "FK_5d8cf279a33236d7aa6c4f5fb10" FOREIGN KEY ("updated_by_id") REFERENCES "user"("id") ON DELETE NO ACTION ON UPDATE NO ACTION`,
    );
    await queryRunner.query(
      `ALTER TABLE "project_status_notification" ADD CONSTRAINT "FK_69013a3480c643dca9fa4f16208" FOREIGN KEY ("template_id") REFERENCES "notification_template"("id") ON DELETE NO ACTION ON UPDATE NO ACTION`,
    );
    await queryRunner.query(
      `ALTER TABLE "project_status_notification" ADD CONSTRAINT "FK_c573cd000d64cc192f58ad876b7" FOREIGN KEY ("from_status_id") REFERENCES "project_status"("id") ON DELETE NO ACTION ON UPDATE NO ACTION`,
    );
    await queryRunner.query(
      `ALTER TABLE "project_status_notification" ADD CONSTRAINT "FK_0769683fbf02bf9fb98c7381976" FOREIGN KEY ("to_status_id") REFERENCES "project_status"("id") ON DELETE NO ACTION ON UPDATE NO ACTION`,
    );
    await queryRunner.query(
      `ALTER TABLE "parcel_evaluation" ADD CONSTRAINT "FK_2ee7cde2dcf20d4f86a082e406c" FOREIGN KEY ("created_by_id") REFERENCES "user"("id") ON DELETE NO ACTION ON UPDATE NO ACTION`,
    );
    await queryRunner.query(
      `ALTER TABLE "parcel_evaluation" ADD CONSTRAINT "FK_234593ee50cbf9abfa94ee07951" FOREIGN KEY ("updated_by_id") REFERENCES "user"("id") ON DELETE NO ACTION ON UPDATE NO ACTION`,
    );
    await queryRunner.query(
      `ALTER TABLE "parcel_evaluation" ADD CONSTRAINT "FK_accddef78fe2622ad866935f680" FOREIGN KEY ("evaluation_key_id") REFERENCES "evaluation_key"("id") ON DELETE NO ACTION ON UPDATE NO ACTION`,
    );
    await queryRunner.query(
      `ALTER TABLE "parcel_evaluation" ADD CONSTRAINT "FK_2513fc05ae51fb2622da2afbfbe" FOREIGN KEY ("parcel_id") REFERENCES "parcel"("id") ON DELETE NO ACTION ON UPDATE NO ACTION`,
    );
    await queryRunner.query(
      `ALTER TABLE "project_status_history" ADD CONSTRAINT "FK_16a8fb80d030981173e9f504ae3" FOREIGN KEY ("created_by_id") REFERENCES "user"("id") ON DELETE NO ACTION ON UPDATE NO ACTION`,
    );
    await queryRunner.query(
      `ALTER TABLE "project_status_history" ADD CONSTRAINT "FK_1daea4319d2b27993ea9dc88f09" FOREIGN KEY ("updated_by_id") REFERENCES "user"("id") ON DELETE NO ACTION ON UPDATE NO ACTION`,
    );
    await queryRunner.query(
      `ALTER TABLE "project_status_history" ADD CONSTRAINT "FK_19c81903135d9364ed8b7a77025" FOREIGN KEY ("project_id") REFERENCES "project"("id") ON DELETE NO ACTION ON UPDATE NO ACTION`,
    );
    await queryRunner.query(
      `ALTER TABLE "project_status_history" ADD CONSTRAINT "FK_e5822955d8e332b0f87bf321c9b" FOREIGN KEY ("workflow_id") REFERENCES "workflow"("id") ON DELETE NO ACTION ON UPDATE NO ACTION`,
    );
    await queryRunner.query(
      `ALTER TABLE "project_status_history" ADD CONSTRAINT "FK_233b1e713d63e72c6c89c4b4de5" FOREIGN KEY ("status_id") REFERENCES "project_status"("id") ON DELETE NO ACTION ON UPDATE NO ACTION`,
    );
    await queryRunner.query(
      `ALTER TABLE "project_status_transition" ADD CONSTRAINT "FK_06f5e17dd6dcbdbb9cd92d0c649" FOREIGN KEY ("created_by_id") REFERENCES "user"("id") ON DELETE NO ACTION ON UPDATE NO ACTION`,
    );
    await queryRunner.query(
      `ALTER TABLE "project_status_transition" ADD CONSTRAINT "FK_8059210ea047e89826c2b5113fd" FOREIGN KEY ("updated_by_id") REFERENCES "user"("id") ON DELETE NO ACTION ON UPDATE NO ACTION`,
    );
    await queryRunner.query(
      `ALTER TABLE "project_status_transition" ADD CONSTRAINT "FK_4b66746df2c62b7de72f0e67081" FOREIGN KEY ("from_workflow_id") REFERENCES "workflow"("id") ON DELETE NO ACTION ON UPDATE NO ACTION`,
    );
    await queryRunner.query(
      `ALTER TABLE "project_status_transition" ADD CONSTRAINT "FK_2ad7770e567ca653d4e8f1344f6" FOREIGN KEY ("from_status_id") REFERENCES "project_status"("id") ON DELETE NO ACTION ON UPDATE NO ACTION`,
    );
    await queryRunner.query(
      `ALTER TABLE "project_status_transition" ADD CONSTRAINT "FK_fd1bdbd3c65a2d556ea320e469f" FOREIGN KEY ("to_workflow_id") REFERENCES "workflow"("id") ON DELETE NO ACTION ON UPDATE NO ACTION`,
    );
    await queryRunner.query(
      `ALTER TABLE "project_status_transition" ADD CONSTRAINT "FK_a73ee3abfad8e26e23d4edff46d" FOREIGN KEY ("to_status_id") REFERENCES "project_status"("id") ON DELETE NO ACTION ON UPDATE NO ACTION`,
    );
    await queryRunner.query(
      `ALTER TABLE "task" ADD CONSTRAINT "FK_8c02c2c774eff4192dd44533db3" FOREIGN KEY ("created_by_id") REFERENCES "user"("id") ON DELETE NO ACTION ON UPDATE NO ACTION`,
    );
    await queryRunner.query(
      `ALTER TABLE "task" ADD CONSTRAINT "FK_6d7d7ec563d82168d4741e947d8" FOREIGN KEY ("updated_by_id") REFERENCES "user"("id") ON DELETE NO ACTION ON UPDATE NO ACTION`,
    );
    await queryRunner.query(
      `ALTER TABLE "task" ADD CONSTRAINT "FK_b8747cc6a41b6cef4639babf61d" FOREIGN KEY ("status_id") REFERENCES "project_status"("id") ON DELETE NO ACTION ON UPDATE NO ACTION`,
    );
    await queryRunner.query(
      `ALTER TABLE "project_task" ADD CONSTRAINT "FK_89b7fe061e35b4030d50f5f17b3" FOREIGN KEY ("created_by_id") REFERENCES "user"("id") ON DELETE NO ACTION ON UPDATE NO ACTION`,
    );
    await queryRunner.query(
      `ALTER TABLE "project_task" ADD CONSTRAINT "FK_8e76d803715aab45538108f4a32" FOREIGN KEY ("updated_by_id") REFERENCES "user"("id") ON DELETE NO ACTION ON UPDATE NO ACTION`,
    );
    await queryRunner.query(
      `ALTER TABLE "project_task" ADD CONSTRAINT "FK_70c41bad8c4b2510f958f6b9f47" FOREIGN KEY ("project_id") REFERENCES "project"("id") ON DELETE NO ACTION ON UPDATE NO ACTION`,
    );
    await queryRunner.query(
      `ALTER TABLE "project_task" ADD CONSTRAINT "FK_0d1f118b6e098a4c1328087e156" FOREIGN KEY ("task_id") REFERENCES "task"("id") ON DELETE NO ACTION ON UPDATE NO ACTION`,
    );
    await queryRunner.query(
      `ALTER TABLE "project_type" ADD CONSTRAINT "FK_7207dbe80e3fc3d260218ffe830" FOREIGN KEY ("created_by_id") REFERENCES "user"("id") ON DELETE NO ACTION ON UPDATE NO ACTION`,
    );
    await queryRunner.query(
      `ALTER TABLE "project_type" ADD CONSTRAINT "FK_3e8bbe420553301d54cfef015b6" FOREIGN KEY ("updated_by_id") REFERENCES "user"("id") ON DELETE NO ACTION ON UPDATE NO ACTION`,
    );
    await queryRunner.query(
      `ALTER TABLE "workflow_project_status" ADD CONSTRAINT "FK_a837264fbff4c627088b63664a4" FOREIGN KEY ("created_by_id") REFERENCES "user"("id") ON DELETE NO ACTION ON UPDATE NO ACTION`,
    );
    await queryRunner.query(
      `ALTER TABLE "workflow_project_status" ADD CONSTRAINT "FK_7b1ec81b6623bfde3ac332e0bd7" FOREIGN KEY ("updated_by_id") REFERENCES "user"("id") ON DELETE NO ACTION ON UPDATE NO ACTION`,
    );
    await queryRunner.query(
      `ALTER TABLE "workflow_project_status" ADD CONSTRAINT "FK_f8e27f9528e46182aaa76f4e28d" FOREIGN KEY ("workflow_id") REFERENCES "workflow"("id") ON DELETE NO ACTION ON UPDATE NO ACTION`,
    );
    await queryRunner.query(
      `ALTER TABLE "workflow_project_status" ADD CONSTRAINT "FK_ce10450373e4ef5763e1f62109e" FOREIGN KEY ("status_id") REFERENCES "project_status"("id") ON DELETE NO ACTION ON UPDATE NO ACTION`,
    );
  }

  public async down(queryRunner: QueryRunner): Promise<void> {
    await queryRunner.query(
      `ALTER TABLE "workflow_project_status" DROP CONSTRAINT "FK_ce10450373e4ef5763e1f62109e"`,
    );
    await queryRunner.query(
      `ALTER TABLE "workflow_project_status" DROP CONSTRAINT "FK_f8e27f9528e46182aaa76f4e28d"`,
    );
    await queryRunner.query(
      `ALTER TABLE "workflow_project_status" DROP CONSTRAINT "FK_7b1ec81b6623bfde3ac332e0bd7"`,
    );
    await queryRunner.query(
      `ALTER TABLE "workflow_project_status" DROP CONSTRAINT "FK_a837264fbff4c627088b63664a4"`,
    );
    await queryRunner.query(
      `ALTER TABLE "project_type" DROP CONSTRAINT "FK_3e8bbe420553301d54cfef015b6"`,
    );
    await queryRunner.query(
      `ALTER TABLE "project_type" DROP CONSTRAINT "FK_7207dbe80e3fc3d260218ffe830"`,
    );
    await queryRunner.query(
      `ALTER TABLE "project_task" DROP CONSTRAINT "FK_0d1f118b6e098a4c1328087e156"`,
    );
    await queryRunner.query(
      `ALTER TABLE "project_task" DROP CONSTRAINT "FK_70c41bad8c4b2510f958f6b9f47"`,
    );
    await queryRunner.query(
      `ALTER TABLE "project_task" DROP CONSTRAINT "FK_8e76d803715aab45538108f4a32"`,
    );
    await queryRunner.query(
      `ALTER TABLE "project_task" DROP CONSTRAINT "FK_89b7fe061e35b4030d50f5f17b3"`,
    );
    await queryRunner.query(`ALTER TABLE "task" DROP CONSTRAINT "FK_b8747cc6a41b6cef4639babf61d"`);
    await queryRunner.query(`ALTER TABLE "task" DROP CONSTRAINT "FK_6d7d7ec563d82168d4741e947d8"`);
    await queryRunner.query(`ALTER TABLE "task" DROP CONSTRAINT "FK_8c02c2c774eff4192dd44533db3"`);
    await queryRunner.query(
      `ALTER TABLE "project_status_transition" DROP CONSTRAINT "FK_a73ee3abfad8e26e23d4edff46d"`,
    );
    await queryRunner.query(
      `ALTER TABLE "project_status_transition" DROP CONSTRAINT "FK_fd1bdbd3c65a2d556ea320e469f"`,
    );
    await queryRunner.query(
      `ALTER TABLE "project_status_transition" DROP CONSTRAINT "FK_2ad7770e567ca653d4e8f1344f6"`,
    );
    await queryRunner.query(
      `ALTER TABLE "project_status_transition" DROP CONSTRAINT "FK_4b66746df2c62b7de72f0e67081"`,
    );
    await queryRunner.query(
      `ALTER TABLE "project_status_transition" DROP CONSTRAINT "FK_8059210ea047e89826c2b5113fd"`,
    );
    await queryRunner.query(
      `ALTER TABLE "project_status_transition" DROP CONSTRAINT "FK_06f5e17dd6dcbdbb9cd92d0c649"`,
    );
    await queryRunner.query(
      `ALTER TABLE "project_status_history" DROP CONSTRAINT "FK_233b1e713d63e72c6c89c4b4de5"`,
    );
    await queryRunner.query(
      `ALTER TABLE "project_status_history" DROP CONSTRAINT "FK_e5822955d8e332b0f87bf321c9b"`,
    );
    await queryRunner.query(
      `ALTER TABLE "project_status_history" DROP CONSTRAINT "FK_19c81903135d9364ed8b7a77025"`,
    );
    await queryRunner.query(
      `ALTER TABLE "project_status_history" DROP CONSTRAINT "FK_1daea4319d2b27993ea9dc88f09"`,
    );
    await queryRunner.query(
      `ALTER TABLE "project_status_history" DROP CONSTRAINT "FK_16a8fb80d030981173e9f504ae3"`,
    );
    await queryRunner.query(
      `ALTER TABLE "parcel_evaluation" DROP CONSTRAINT "FK_2513fc05ae51fb2622da2afbfbe"`,
    );
    await queryRunner.query(
      `ALTER TABLE "parcel_evaluation" DROP CONSTRAINT "FK_accddef78fe2622ad866935f680"`,
    );
    await queryRunner.query(
      `ALTER TABLE "parcel_evaluation" DROP CONSTRAINT "FK_234593ee50cbf9abfa94ee07951"`,
    );
    await queryRunner.query(
      `ALTER TABLE "parcel_evaluation" DROP CONSTRAINT "FK_2ee7cde2dcf20d4f86a082e406c"`,
    );
    await queryRunner.query(
      `ALTER TABLE "project_status_notification" DROP CONSTRAINT "FK_0769683fbf02bf9fb98c7381976"`,
    );
    await queryRunner.query(
      `ALTER TABLE "project_status_notification" DROP CONSTRAINT "FK_c573cd000d64cc192f58ad876b7"`,
    );
    await queryRunner.query(
      `ALTER TABLE "project_status_notification" DROP CONSTRAINT "FK_69013a3480c643dca9fa4f16208"`,
    );
    await queryRunner.query(
      `ALTER TABLE "project_status_notification" DROP CONSTRAINT "FK_5d8cf279a33236d7aa6c4f5fb10"`,
    );
    await queryRunner.query(
      `ALTER TABLE "project_status_notification" DROP CONSTRAINT "FK_f32714f267de8c741bd8bf920d6"`,
    );
    await queryRunner.query(
      `ALTER TABLE "project_snapshot" DROP CONSTRAINT "FK_14cd837fc8b02ea28804b11726e"`,
    );
    await queryRunner.query(
      `ALTER TABLE "project_snapshot" DROP CONSTRAINT "FK_864fdfa6750198712f2a1408fd4"`,
    );
    await queryRunner.query(
      `ALTER TABLE "project_snapshot" DROP CONSTRAINT "FK_7c38c77099eb6d76d6f2c112560"`,
    );
    await queryRunner.query(
      `ALTER TABLE "project_report" DROP CONSTRAINT "FK_9bea5cd3cba9cc2b3563206f78b"`,
    );
    await queryRunner.query(
      `ALTER TABLE "project_report" DROP CONSTRAINT "FK_4d3c5d03e8b0d7e639e4f8781ca"`,
    );
    await queryRunner.query(
      `ALTER TABLE "project_report" DROP CONSTRAINT "FK_ef5247e76cb327a3a0ea1fa832d"`,
    );
    await queryRunner.query(
      `ALTER TABLE "report_type" DROP CONSTRAINT "FK_e265553eb6e8301b6a298c78196"`,
    );
    await queryRunner.query(
      `ALTER TABLE "report_type" DROP CONSTRAINT "FK_27db897b6d4c78ab7293341de05"`,
    );
    await queryRunner.query(
      `ALTER TABLE "project_property" DROP CONSTRAINT "FK_d18ff54ded63e964ef42a66880e"`,
    );
    await queryRunner.query(
      `ALTER TABLE "project_property" DROP CONSTRAINT "FK_b2229cb8dfee8d1c2fe6b78bd91"`,
    );
    await queryRunner.query(
      `ALTER TABLE "project_property" DROP CONSTRAINT "FK_e91ca497fe9b59fd1e243a2fa14"`,
    );
    await queryRunner.query(
      `ALTER TABLE "project_property" DROP CONSTRAINT "FK_7b7d7ba7b7dd4a2d81f946bf404"`,
    );
    await queryRunner.query(
      `ALTER TABLE "project_property" DROP CONSTRAINT "FK_73b7a8d25a602d1240570b38931"`,
    );
    await queryRunner.query(
      `ALTER TABLE "project_property" DROP CONSTRAINT "FK_eb26a7d2ad7439e177705d720c6"`,
    );
    await queryRunner.query(
      `ALTER TABLE "parcel_fiscal" DROP CONSTRAINT "FK_5d4590cd556478419404746c62c"`,
    );
    await queryRunner.query(
      `ALTER TABLE "parcel_fiscal" DROP CONSTRAINT "FK_fdb1a5247fd67190ff654a7475b"`,
    );
    await queryRunner.query(
      `ALTER TABLE "parcel_fiscal" DROP CONSTRAINT "FK_b653c60d544435aebf29876566e"`,
    );
    await queryRunner.query(
      `ALTER TABLE "parcel_fiscal" DROP CONSTRAINT "FK_70d0118cd9e64ecdf1732c3f251"`,
    );
    await queryRunner.query(
      `ALTER TABLE "project_number" DROP CONSTRAINT "FK_d4064898333d3ea2a78cd430c50"`,
    );
    await queryRunner.query(
      `ALTER TABLE "project_number" DROP CONSTRAINT "FK_5f5a843725258137e97517dc26e"`,
    );
    await queryRunner.query(
      `ALTER TABLE "project_agency_response" DROP CONSTRAINT "FK_67989daa98d90fafc2087a4871f"`,
    );
    await queryRunner.query(
      `ALTER TABLE "project_agency_response" DROP CONSTRAINT "FK_477c15f5a096a5bb355af60d4fc"`,
    );
    await queryRunner.query(
      `ALTER TABLE "project_agency_response" DROP CONSTRAINT "FK_1a10ab8832932376cb894029eb5"`,
    );
    await queryRunner.query(
      `ALTER TABLE "project_agency_response" DROP CONSTRAINT "FK_cbadee06d37b5bce69bde3bb041"`,
    );
    await queryRunner.query(
      `ALTER TABLE "project_agency_response" DROP CONSTRAINT "FK_966d432a7c743390d209311ce81"`,
    );
    await queryRunner.query(
      `ALTER TABLE "project_note" DROP CONSTRAINT "FK_0bb884103bb59b61950f2e8c775"`,
    );
    await queryRunner.query(
      `ALTER TABLE "project_note" DROP CONSTRAINT "FK_5c97ebfe7fc9e35798f4c35d8d5"`,
    );
    await queryRunner.query(
      `ALTER TABLE "project_note" DROP CONSTRAINT "FK_a17f12df1bc5e60eae251af4965"`,
    );
    await queryRunner.query(
      `ALTER TABLE "parcel_building" DROP CONSTRAINT "FK_470344017e1808fe014bb928ceb"`,
    );
    await queryRunner.query(
      `ALTER TABLE "parcel_building" DROP CONSTRAINT "FK_4082fbe646622fd7b9060dedc0a"`,
    );
    await queryRunner.query(
      `ALTER TABLE "parcel_building" DROP CONSTRAINT "FK_5430f31be522f210ae8ceb5d8ee"`,
    );
    await queryRunner.query(
      `ALTER TABLE "parcel_building" DROP CONSTRAINT "FK_ab453e13084937c4f6bc93981d7"`,
    );
    await queryRunner.query(
      `ALTER TABLE "parcel" DROP CONSTRAINT "FK_9720341fe17e4c22decf0a0b87f"`,
    );
    await queryRunner.query(
      `ALTER TABLE "parcel" DROP CONSTRAINT "FK_8c6ae535000a51b32c74d9c42e4"`,
    );
    await queryRunner.query(
      `ALTER TABLE "parcel" DROP CONSTRAINT "FK_cc0a228043caa2215db665e59d6"`,
    );
    await queryRunner.query(
      `ALTER TABLE "parcel" DROP CONSTRAINT "FK_b3fa5fc2bbed7146cd89db29d0a"`,
    );
    await queryRunner.query(
      `ALTER TABLE "parcel" DROP CONSTRAINT "FK_09adfe146690f677557f46a320a"`,
    );
    await queryRunner.query(
      `ALTER TABLE "parcel" DROP CONSTRAINT "FK_e01a2b76a025a47471d5d83acb1"`,
    );
    await queryRunner.query(
      `ALTER TABLE "parcel" DROP CONSTRAINT "FK_410f42e0f94fd968e01b261680d"`,
    );
    await queryRunner.query(
      `ALTER TABLE "notification_queue" DROP CONSTRAINT "FK_67a9fe6a893b69d0a42313823d5"`,
    );
    await queryRunner.query(
      `ALTER TABLE "notification_queue" DROP CONSTRAINT "FK_c9230eab8c7df3197b3c96dcac6"`,
    );
    await queryRunner.query(
      `ALTER TABLE "notification_queue" DROP CONSTRAINT "FK_8988a5dafec2270a5191a1208cd"`,
    );
    await queryRunner.query(
      `ALTER TABLE "notification_queue" DROP CONSTRAINT "FK_40e432a3ee5a65fb0bb556da61b"`,
    );
    await queryRunner.query(
      `ALTER TABLE "notification_queue" DROP CONSTRAINT "FK_20e086e18f1fa5f73a2389322cd"`,
    );
    await queryRunner.query(
      `ALTER TABLE "project" DROP CONSTRAINT "FK_88e7e918524b163ee8126dc352e"`,
    );
    await queryRunner.query(
      `ALTER TABLE "project" DROP CONSTRAINT "FK_625ed5469429a6b32e34ba9f827"`,
    );
    await queryRunner.query(
      `ALTER TABLE "project" DROP CONSTRAINT "FK_f033e95537c91a7787c7a07c857"`,
    );
    await queryRunner.query(
      `ALTER TABLE "project" DROP CONSTRAINT "FK_277e6a689fa67986b5a362afc50"`,
    );
    await queryRunner.query(
      `ALTER TABLE "project" DROP CONSTRAINT "FK_4628115f61e423da4bc701b05b2"`,
    );
    await queryRunner.query(
      `ALTER TABLE "project" DROP CONSTRAINT "FK_1f3c2190a7a8185fb02bf1132ce"`,
    );
    await queryRunner.query(
      `ALTER TABLE "project" DROP CONSTRAINT "FK_e155d8f98ec858daa457d6ff291"`,
    );
    await queryRunner.query(
      `ALTER TABLE "project_risk" DROP CONSTRAINT "FK_7c6ba99fa28bb16b97d1ba23ce8"`,
    );
    await queryRunner.query(
      `ALTER TABLE "project_risk" DROP CONSTRAINT "FK_0fef3b1927d70a2351896198f11"`,
    );
    await queryRunner.query(
      `ALTER TABLE "tier_level" DROP CONSTRAINT "FK_08ffdc9ae6ae6ca124ae9db94cd"`,
    );
    await queryRunner.query(
      `ALTER TABLE "tier_level" DROP CONSTRAINT "FK_5a547391ad4ddc81704f13e4b7b"`,
    );
    await queryRunner.query(
      `ALTER TABLE "workflow" DROP CONSTRAINT "FK_6751772461f57fce9e203dcf85d"`,
    );
    await queryRunner.query(
      `ALTER TABLE "workflow" DROP CONSTRAINT "FK_850de9126bf49cec75e10d05f32"`,
    );
    await queryRunner.query(
      `ALTER TABLE "project_status" DROP CONSTRAINT "FK_a6787dc5773a2c00508bd7447ac"`,
    );
    await queryRunner.query(
      `ALTER TABLE "project_status" DROP CONSTRAINT "FK_1a4963e770586a37bc71cd68122"`,
    );
    await queryRunner.query(
      `ALTER TABLE "notification_template" DROP CONSTRAINT "FK_a7ec48ed53543856eb2d46567fa"`,
    );
    await queryRunner.query(
      `ALTER TABLE "notification_template" DROP CONSTRAINT "FK_4dc5b45b62047720a59096c4bd3"`,
    );
    await queryRunner.query(
      `ALTER TABLE "building_fiscal" DROP CONSTRAINT "FK_f3a609a2fdf78b63f7bcd1e711c"`,
    );
    await queryRunner.query(
      `ALTER TABLE "building_fiscal" DROP CONSTRAINT "FK_26ac76828733650fb31ab6219a4"`,
    );
    await queryRunner.query(
      `ALTER TABLE "building_fiscal" DROP CONSTRAINT "FK_82b26695f0c669b4395fb17c831"`,
    );
    await queryRunner.query(
      `ALTER TABLE "building_fiscal" DROP CONSTRAINT "FK_19d19a0a4bee7f4d9a6c52e67ca"`,
    );
    await queryRunner.query(
      `ALTER TABLE "fiscal_key" DROP CONSTRAINT "FK_3b8980826ae9c52c2e0ac6ee19e"`,
    );
    await queryRunner.query(
      `ALTER TABLE "fiscal_key" DROP CONSTRAINT "FK_9f8d89fd929d582d4061992be3e"`,
    );
    await queryRunner.query(
      `ALTER TABLE "building_evaluation" DROP CONSTRAINT "FK_d8515ff4753e4f2e99f69c59c87"`,
    );
    await queryRunner.query(
      `ALTER TABLE "building_evaluation" DROP CONSTRAINT "FK_3d91b19ac990796308b18b13448"`,
    );
    await queryRunner.query(
      `ALTER TABLE "building_evaluation" DROP CONSTRAINT "FK_dc464a691f3891e5733d762fcc2"`,
    );
    await queryRunner.query(
      `ALTER TABLE "building_evaluation" DROP CONSTRAINT "FK_91143bf7f711746e64e8f3f2ff9"`,
    );
    await queryRunner.query(
      `ALTER TABLE "evaluation_key" DROP CONSTRAINT "FK_2010c82bdbcbbe2e79629c82cde"`,
    );
    await queryRunner.query(
      `ALTER TABLE "evaluation_key" DROP CONSTRAINT "FK_bfae971e5c8d56462fb32005e6b"`,
    );
    await queryRunner.query(
      `ALTER TABLE "building" DROP CONSTRAINT "FK_f2f20f5727c0278f70ab5e07b44"`,
    );
    await queryRunner.query(
      `ALTER TABLE "building" DROP CONSTRAINT "FK_0f93ed5c4cf5415d931de93fdba"`,
    );
    await queryRunner.query(
      `ALTER TABLE "building" DROP CONSTRAINT "FK_9711428159396ff2b8a217a6ceb"`,
    );
    await queryRunner.query(
      `ALTER TABLE "building" DROP CONSTRAINT "FK_960fc6dc10158fd7207304bdd72"`,
    );
    await queryRunner.query(
      `ALTER TABLE "building" DROP CONSTRAINT "FK_580af6f55ba5b523c0acd94ba3f"`,
    );
    await queryRunner.query(
      `ALTER TABLE "building" DROP CONSTRAINT "FK_7bc4efff4a87f914556610a086b"`,
    );
    await queryRunner.query(
      `ALTER TABLE "building" DROP CONSTRAINT "FK_f0ca4ff451c07ff2d3ee5df21e9"`,
    );
    await queryRunner.query(
      `ALTER TABLE "building" DROP CONSTRAINT "FK_5d6e2f281051cbfab6c1a44daf2"`,
    );
    await queryRunner.query(
      `ALTER TABLE "building" DROP CONSTRAINT "FK_1ed11d5495c59844182bbce1de3"`,
    );
    await queryRunner.query(
      `ALTER TABLE "property_type" DROP CONSTRAINT "FK_d10713cc1cae6c1b61d583e5b3e"`,
    );
    await queryRunner.query(
      `ALTER TABLE "property_type" DROP CONSTRAINT "FK_6d5f92c30de69aa1adb5791aad4"`,
    );
    await queryRunner.query(
      `ALTER TABLE "property_classification" DROP CONSTRAINT "FK_deb531ed58a26114a6642aa2b64"`,
    );
    await queryRunner.query(
      `ALTER TABLE "property_classification" DROP CONSTRAINT "FK_5b4d66c3d218034835d800adfa9"`,
    );
    await queryRunner.query(
      `ALTER TABLE "building_predominate_use" DROP CONSTRAINT "FK_e8aa6bde9c039eca145986c3f2f"`,
    );
    await queryRunner.query(
      `ALTER TABLE "building_predominate_use" DROP CONSTRAINT "FK_27a9fe2e77b85db188ed99ea2e9"`,
    );
    await queryRunner.query(
      `ALTER TABLE "building_occupant_type" DROP CONSTRAINT "FK_e2ac1690914f894013061cea7e4"`,
    );
    await queryRunner.query(
      `ALTER TABLE "building_occupant_type" DROP CONSTRAINT "FK_e6552d8d9810ab2393992116b95"`,
    );
    await queryRunner.query(
      `ALTER TABLE "building_construction_type" DROP CONSTRAINT "FK_53e376cb167a686b211ad33db2d"`,
    );
    await queryRunner.query(
      `ALTER TABLE "building_construction_type" DROP CONSTRAINT "FK_c8152b400e5f86a3818e337767a"`,
    );
    await queryRunner.query(`ALTER TABLE "user" DROP CONSTRAINT "FK_fb2e442d14add3cefbdf33c4561"`);
    await queryRunner.query(`ALTER TABLE "user" DROP CONSTRAINT "FK_da38a07feb5a323fd8e5e3a232e"`);
    await queryRunner.query(`ALTER TABLE "user" DROP CONSTRAINT "FK_041db0fa9bb4e3daeead3fce0d0"`);
    await queryRunner.query(`ALTER TABLE "user" DROP CONSTRAINT "FK_7a4f92de626d8dc4b05f06ad181"`);
    await queryRunner.query(`ALTER TABLE "user" DROP CONSTRAINT "FK_b489bba7c2e3d5afcd98a445ff8"`);
    await queryRunner.query(`ALTER TABLE "role" DROP CONSTRAINT "FK_41385dfda73d566335406898746"`);
    await queryRunner.query(`ALTER TABLE "role" DROP CONSTRAINT "FK_db92db78f9478b3e2fea19934b3"`);
    await queryRunner.query(
      `ALTER TABLE "agency" DROP CONSTRAINT "FK_23b82556fb4ce8b297ecc6fbd2f"`,
    );
    await queryRunner.query(
      `ALTER TABLE "agency" DROP CONSTRAINT "FK_f8c26e85de62592cc814f595f65"`,
    );
    await queryRunner.query(
      `ALTER TABLE "agency" DROP CONSTRAINT "FK_569f283ad3e3554d05546f4e8fb"`,
    );
    await queryRunner.query(
      `ALTER TABLE "administrative_area" DROP CONSTRAINT "FK_fc1ddb0698607440db3c8d0f199"`,
    );
    await queryRunner.query(
      `ALTER TABLE "administrative_area" DROP CONSTRAINT "FK_0dcd54696b271aa4e57157b1a05"`,
    );
    await queryRunner.query(
      `ALTER TABLE "administrative_area" DROP CONSTRAINT "FK_cd4bb1adb34c60427aa6fb9b01f"`,
    );
    await queryRunner.query(
      `ALTER TABLE "administrative_area" DROP CONSTRAINT "FK_e22790c1fec0c30bad7b5926299"`,
    );
    await queryRunner.query(
      `ALTER TABLE "province" DROP CONSTRAINT "FK_f53030d58e4d56d86ba5d63ef25"`,
    );
    await queryRunner.query(
      `ALTER TABLE "province" DROP CONSTRAINT "FK_bf027ec58e46c9e7305ffe69c75"`,
    );
    await queryRunner.query(
      `ALTER TABLE "regional_district" DROP CONSTRAINT "FK_e3abaefeffbfbccf02c2e002b9c"`,
    );
    await queryRunner.query(
      `ALTER TABLE "regional_district" DROP CONSTRAINT "FK_3ddba73353dfbcdebaaa1b3ca4e"`,
    );
    await queryRunner.query(`DROP INDEX "public"."IDX_ce10450373e4ef5763e1f62109"`);
    await queryRunner.query(`DROP INDEX "public"."IDX_f8e27f9528e46182aaa76f4e28"`);
    await queryRunner.query(`DROP INDEX "public"."IDX_7b1ec81b6623bfde3ac332e0bd"`);
    await queryRunner.query(`DROP INDEX "public"."IDX_a837264fbff4c627088b63664a"`);
    await queryRunner.query(`DROP TABLE "workflow_project_status"`);
    await queryRunner.query(`DROP INDEX "public"."IDX_830992b7a8654c0a800c21b00f"`);
    await queryRunner.query(`DROP INDEX "public"."IDX_f6db5b55dec8b2b8a0644b1356"`);
    await queryRunner.query(`DROP INDEX "public"."IDX_3e8bbe420553301d54cfef015b"`);
    await queryRunner.query(`DROP INDEX "public"."IDX_7207dbe80e3fc3d260218ffe83"`);
    await queryRunner.query(`DROP TABLE "project_type"`);
    await queryRunner.query(`DROP INDEX "public"."IDX_b3506c61005b28d90cf07e7f7b"`);
    await queryRunner.query(`DROP INDEX "public"."IDX_0d1f118b6e098a4c1328087e15"`);
    await queryRunner.query(`DROP INDEX "public"."IDX_8e76d803715aab45538108f4a3"`);
    await queryRunner.query(`DROP INDEX "public"."IDX_89b7fe061e35b4030d50f5f17b"`);
    await queryRunner.query(`DROP TABLE "project_task"`);
    await queryRunner.query(`DROP INDEX "public"."IDX_a1a5a88a8fb4465f95934e6963"`);
    await queryRunner.query(`DROP INDEX "public"."IDX_6d7d7ec563d82168d4741e947d"`);
    await queryRunner.query(`DROP INDEX "public"."IDX_8c02c2c774eff4192dd44533db"`);
    await queryRunner.query(`DROP TABLE "task"`);
    await queryRunner.query(`DROP INDEX "public"."IDX_1a95cbb3e28fca6816847ba828"`);
    await queryRunner.query(`DROP INDEX "public"."IDX_1f35e96ec0f3b78b8324b0a1ef"`);
    await queryRunner.query(`DROP INDEX "public"."IDX_8059210ea047e89826c2b5113f"`);
    await queryRunner.query(`DROP INDEX "public"."IDX_06f5e17dd6dcbdbb9cd92d0c64"`);
    await queryRunner.query(`DROP TABLE "project_status_transition"`);
    await queryRunner.query(`DROP INDEX "public"."IDX_233b1e713d63e72c6c89c4b4de"`);
    await queryRunner.query(`DROP INDEX "public"."IDX_e5822955d8e332b0f87bf321c9"`);
    await queryRunner.query(`DROP INDEX "public"."IDX_19c81903135d9364ed8b7a7702"`);
    await queryRunner.query(`DROP INDEX "public"."IDX_1daea4319d2b27993ea9dc88f0"`);
    await queryRunner.query(`DROP INDEX "public"."IDX_16a8fb80d030981173e9f504ae"`);
    await queryRunner.query(`DROP TABLE "project_status_history"`);
    await queryRunner.query(`DROP INDEX "public"."IDX_6f50542eb10a97799164f50313"`);
    await queryRunner.query(`DROP INDEX "public"."IDX_234593ee50cbf9abfa94ee0795"`);
    await queryRunner.query(`DROP INDEX "public"."IDX_2ee7cde2dcf20d4f86a082e406"`);
    await queryRunner.query(`DROP TABLE "parcel_evaluation"`);
    await queryRunner.query(`DROP INDEX "public"."IDX_5032a293c8b1191a16535674d2"`);
    await queryRunner.query(`DROP INDEX "public"."IDX_0769683fbf02bf9fb98c738197"`);
    await queryRunner.query(`DROP INDEX "public"."IDX_69013a3480c643dca9fa4f1620"`);
    await queryRunner.query(`DROP INDEX "public"."IDX_5d8cf279a33236d7aa6c4f5fb1"`);
    await queryRunner.query(`DROP INDEX "public"."IDX_f32714f267de8c741bd8bf920d"`);
    await queryRunner.query(`DROP TABLE "project_status_notification"`);
    await queryRunner.query(`DROP INDEX "public"."IDX_2ce0294bdc697cf48bf8ffcf3b"`);
    await queryRunner.query(`DROP INDEX "public"."IDX_14cd837fc8b02ea28804b11726"`);
    await queryRunner.query(`DROP INDEX "public"."IDX_864fdfa6750198712f2a1408fd"`);
    await queryRunner.query(`DROP INDEX "public"."IDX_7c38c77099eb6d76d6f2c11256"`);
    await queryRunner.query(`DROP TABLE "project_snapshot"`);
    await queryRunner.query(`DROP INDEX "public"."IDX_e4998c66591ebea5e8c1c2d575"`);
    await queryRunner.query(`DROP INDEX "public"."IDX_4d3c5d03e8b0d7e639e4f8781c"`);
    await queryRunner.query(`DROP INDEX "public"."IDX_ef5247e76cb327a3a0ea1fa832"`);
    await queryRunner.query(`DROP TABLE "project_report"`);
    await queryRunner.query(`DROP INDEX "public"."IDX_14f5de982c6b5936636e891b34"`);
    await queryRunner.query(`DROP INDEX "public"."IDX_9aeb09a7a15aeab95ef88e9749"`);
    await queryRunner.query(`DROP INDEX "public"."IDX_e265553eb6e8301b6a298c7819"`);
    await queryRunner.query(`DROP INDEX "public"."IDX_27db897b6d4c78ab7293341de0"`);
    await queryRunner.query(`DROP TABLE "report_type"`);
    await queryRunner.query(`DROP INDEX "public"."IDX_ef992ea03a65f72e0b69644b35"`);
    await queryRunner.query(`DROP INDEX "public"."IDX_73b7a8d25a602d1240570b3893"`);
    await queryRunner.query(`DROP INDEX "public"."IDX_eb26a7d2ad7439e177705d720c"`);
    await queryRunner.query(`DROP TABLE "project_property"`);
    await queryRunner.query(`DROP INDEX "public"."IDX_5d4590cd556478419404746c62"`);
    await queryRunner.query(`DROP INDEX "public"."IDX_e2d34dd811e4cd9cfed3609ea4"`);
    await queryRunner.query(`DROP INDEX "public"."IDX_b653c60d544435aebf29876566"`);
    await queryRunner.query(`DROP INDEX "public"."IDX_70d0118cd9e64ecdf1732c3f25"`);
    await queryRunner.query(`DROP TABLE "parcel_fiscal"`);
    await queryRunner.query(`DROP INDEX "public"."IDX_d4064898333d3ea2a78cd430c5"`);
    await queryRunner.query(`DROP INDEX "public"."IDX_5f5a843725258137e97517dc26"`);
    await queryRunner.query(`DROP TABLE "project_number"`);
    await queryRunner.query(`DROP INDEX "public"."IDX_67989daa98d90fafc2087a4871"`);
    await queryRunner.query(`DROP INDEX "public"."IDX_cbadee06d37b5bce69bde3bb04"`);
    await queryRunner.query(`DROP INDEX "public"."IDX_966d432a7c743390d209311ce8"`);
    await queryRunner.query(`DROP TABLE "project_agency_response"`);
    await queryRunner.query(`DROP INDEX "public"."IDX_0cc39c692f86c0bbad22a35aa9"`);
    await queryRunner.query(`DROP INDEX "public"."IDX_5c97ebfe7fc9e35798f4c35d8d"`);
    await queryRunner.query(`DROP INDEX "public"."IDX_a17f12df1bc5e60eae251af496"`);
    await queryRunner.query(`DROP TABLE "project_note"`);
    await queryRunner.query(`DROP INDEX "public"."IDX_5430f31be522f210ae8ceb5d8e"`);
    await queryRunner.query(`DROP INDEX "public"."IDX_ab453e13084937c4f6bc93981d"`);
    await queryRunner.query(`DROP TABLE "parcel_building"`);
    await queryRunner.query(`DROP INDEX "public"."IDX_b2b62506b1c247926530b027c8"`);
    await queryRunner.query(`DROP INDEX "public"."IDX_b7f3f56f64d5cf60fec914aee4"`);
    await queryRunner.query(`DROP INDEX "public"."IDX_8c6ae535000a51b32c74d9c42e"`);
    await queryRunner.query(`DROP INDEX "public"."IDX_cc0a228043caa2215db665e59d"`);
    await queryRunner.query(`DROP INDEX "public"."IDX_b3fa5fc2bbed7146cd89db29d0"`);
    await queryRunner.query(`DROP INDEX "public"."IDX_09adfe146690f677557f46a320"`);
    await queryRunner.query(`DROP INDEX "public"."IDX_e01a2b76a025a47471d5d83acb"`);
    await queryRunner.query(`DROP INDEX "public"."IDX_410f42e0f94fd968e01b261680"`);
    await queryRunner.query(`DROP TABLE "parcel"`);
    await queryRunner.query(`DROP INDEX "public"."IDX_d77fa485095da88b7154eed30f"`);
    await queryRunner.query(`DROP INDEX "public"."IDX_e96934a5a81124580dd628602f"`);
    await queryRunner.query(`DROP INDEX "public"."IDX_67a9fe6a893b69d0a42313823d"`);
    await queryRunner.query(`DROP INDEX "public"."IDX_c9230eab8c7df3197b3c96dcac"`);
    await queryRunner.query(`DROP INDEX "public"."IDX_10f0a65d6bccc37357ac2c9f15"`);
    await queryRunner.query(`DROP INDEX "public"."IDX_40e432a3ee5a65fb0bb556da61"`);
    await queryRunner.query(`DROP INDEX "public"."IDX_20e086e18f1fa5f73a2389322c"`);
    await queryRunner.query(`DROP TABLE "notification_queue"`);
    await queryRunner.query(`DROP INDEX "public"."IDX_639b27f0bbee7ca7a0e7cd5448"`);
    await queryRunner.query(`DROP INDEX "public"."IDX_7611151947b52a71323a46ea46"`);
    await queryRunner.query(`DROP INDEX "public"."IDX_88e7e918524b163ee8126dc352"`);
    await queryRunner.query(`DROP INDEX "public"."IDX_625ed5469429a6b32e34ba9f82"`);
    await queryRunner.query(`DROP INDEX "public"."IDX_f033e95537c91a7787c7a07c85"`);
    await queryRunner.query(`DROP INDEX "public"."IDX_277e6a689fa67986b5a362afc5"`);
    await queryRunner.query(`DROP INDEX "public"."IDX_4628115f61e423da4bc701b05b"`);
    await queryRunner.query(`DROP INDEX "public"."IDX_2efb7c8ec20aa59f7fbc733192"`);
    await queryRunner.query(`DROP INDEX "public"."IDX_1f3c2190a7a8185fb02bf1132c"`);
    await queryRunner.query(`DROP INDEX "public"."IDX_e155d8f98ec858daa457d6ff29"`);
    await queryRunner.query(`DROP TABLE "project"`);
    await queryRunner.query(`DROP INDEX "public"."IDX_138e9747c308d68098b566c694"`);
    await queryRunner.query(`DROP INDEX "public"."IDX_b9311ff3ab23669eedd1a2555a"`);
    await queryRunner.query(`DROP INDEX "public"."IDX_7c6ba99fa28bb16b97d1ba23ce"`);
    await queryRunner.query(`DROP INDEX "public"."IDX_0fef3b1927d70a2351896198f1"`);
    await queryRunner.query(`DROP TABLE "project_risk"`);
    await queryRunner.query(`DROP INDEX "public"."IDX_f85ac9b25814234deabdb943ea"`);
    await queryRunner.query(`DROP INDEX "public"."IDX_48548d2c7f9f6854f5e85f98ce"`);
    await queryRunner.query(`DROP INDEX "public"."IDX_08ffdc9ae6ae6ca124ae9db94c"`);
    await queryRunner.query(`DROP INDEX "public"."IDX_5a547391ad4ddc81704f13e4b7"`);
    await queryRunner.query(`DROP TABLE "tier_level"`);
    await queryRunner.query(`DROP INDEX "public"."IDX_21a97bacb8d918364bfa10fb51"`);
    await queryRunner.query(`DROP INDEX "public"."IDX_de26b0da4a2499eb21642e26d6"`);
    await queryRunner.query(`DROP INDEX "public"."IDX_8ec5afd3566bb368910c59f441"`);
    await queryRunner.query(`DROP INDEX "public"."IDX_6751772461f57fce9e203dcf85"`);
    await queryRunner.query(`DROP INDEX "public"."IDX_850de9126bf49cec75e10d05f3"`);
    await queryRunner.query(`DROP TABLE "workflow"`);
    await queryRunner.query(`DROP INDEX "public"."IDX_a8a6fd9f58d45d3dbafdd15df7"`);
    await queryRunner.query(`DROP INDEX "public"."IDX_bcea60c9fa0a2fb2be295f486a"`);
    await queryRunner.query(`DROP INDEX "public"."IDX_a6787dc5773a2c00508bd7447a"`);
    await queryRunner.query(`DROP INDEX "public"."IDX_1a4963e770586a37bc71cd6812"`);
    await queryRunner.query(`DROP TABLE "project_status"`);
    await queryRunner.query(`DROP INDEX "public"."IDX_57f0e8e414beb3cf529299baac"`);
    await queryRunner.query(`DROP INDEX "public"."IDX_038d55f27e3be901c180231021"`);
    await queryRunner.query(`DROP INDEX "public"."IDX_a7ec48ed53543856eb2d46567f"`);
    await queryRunner.query(`DROP INDEX "public"."IDX_4dc5b45b62047720a59096c4bd"`);
    await queryRunner.query(`DROP TABLE "notification_template"`);
    await queryRunner.query(`DROP INDEX "public"."IDX_f3a609a2fdf78b63f7bcd1e711"`);
    await queryRunner.query(`DROP INDEX "public"."IDX_fe0580341ac6d08e41b950853f"`);
    await queryRunner.query(`DROP INDEX "public"."IDX_82b26695f0c669b4395fb17c83"`);
    await queryRunner.query(`DROP INDEX "public"."IDX_19d19a0a4bee7f4d9a6c52e67c"`);
    await queryRunner.query(`DROP TABLE "building_fiscal"`);
    await queryRunner.query(`DROP INDEX "public"."IDX_a36b714f8cb03620e6e190f095"`);
    await queryRunner.query(`DROP INDEX "public"."IDX_3b8980826ae9c52c2e0ac6ee19"`);
    await queryRunner.query(`DROP INDEX "public"."IDX_9f8d89fd929d582d4061992be3"`);
    await queryRunner.query(`DROP TABLE "fiscal_key"`);
    await queryRunner.query(`DROP INDEX "public"."IDX_0e7ee38f8fd593e92b580b548c"`);
    await queryRunner.query(`DROP INDEX "public"."IDX_dc464a691f3891e5733d762fcc"`);
    await queryRunner.query(`DROP INDEX "public"."IDX_91143bf7f711746e64e8f3f2ff"`);
    await queryRunner.query(`DROP TABLE "building_evaluation"`);
    await queryRunner.query(`DROP INDEX "public"."IDX_3e2953243eb87aade9f3f2fa72"`);
    await queryRunner.query(`DROP INDEX "public"."IDX_2010c82bdbcbbe2e79629c82cd"`);
    await queryRunner.query(`DROP INDEX "public"."IDX_bfae971e5c8d56462fb32005e6"`);
    await queryRunner.query(`DROP TABLE "evaluation_key"`);
    await queryRunner.query(`DROP INDEX "public"."IDX_f2f20f5727c0278f70ab5e07b4"`);
    await queryRunner.query(`DROP INDEX "public"."IDX_0f93ed5c4cf5415d931de93fdb"`);
    await queryRunner.query(`DROP INDEX "public"."IDX_9711428159396ff2b8a217a6ce"`);
    await queryRunner.query(`DROP INDEX "public"."IDX_1c465b81adf20f297e365bd105"`);
    await queryRunner.query(`DROP INDEX "public"."IDX_960fc6dc10158fd7207304bdd7"`);
    await queryRunner.query(`DROP INDEX "public"."IDX_580af6f55ba5b523c0acd94ba3"`);
    await queryRunner.query(`DROP INDEX "public"."IDX_7bc4efff4a87f914556610a086"`);
    await queryRunner.query(`DROP INDEX "public"."IDX_f0ca4ff451c07ff2d3ee5df21e"`);
    await queryRunner.query(`DROP INDEX "public"."IDX_5d6e2f281051cbfab6c1a44daf"`);
    await queryRunner.query(`DROP INDEX "public"."IDX_1ed11d5495c59844182bbce1de"`);
    await queryRunner.query(`DROP TABLE "building"`);
    await queryRunner.query(`DROP INDEX "public"."IDX_01d56109ac04623016986a6817"`);
    await queryRunner.query(`DROP INDEX "public"."IDX_7eaccd6dd29d1f98656747edaa"`);
    await queryRunner.query(`DROP INDEX "public"."IDX_d10713cc1cae6c1b61d583e5b3"`);
    await queryRunner.query(`DROP INDEX "public"."IDX_6d5f92c30de69aa1adb5791aad"`);
    await queryRunner.query(`DROP TABLE "property_type"`);
    await queryRunner.query(`DROP INDEX "public"."IDX_90fc9924f1694d2c295e12930c"`);
    await queryRunner.query(`DROP INDEX "public"."IDX_6080d971d67614de3522306f92"`);
    await queryRunner.query(`DROP INDEX "public"."IDX_deb531ed58a26114a6642aa2b6"`);
    await queryRunner.query(`DROP INDEX "public"."IDX_5b4d66c3d218034835d800adfa"`);
    await queryRunner.query(`DROP TABLE "property_classification"`);
    await queryRunner.query(`DROP INDEX "public"."IDX_366080f87ea828610afb0e1187"`);
    await queryRunner.query(`DROP INDEX "public"."IDX_827d9672449abec225b6c6644f"`);
    await queryRunner.query(`DROP INDEX "public"."IDX_e8aa6bde9c039eca145986c3f2"`);
    await queryRunner.query(`DROP INDEX "public"."IDX_27a9fe2e77b85db188ed99ea2e"`);
    await queryRunner.query(`DROP TABLE "building_predominate_use"`);
    await queryRunner.query(`DROP INDEX "public"."IDX_452a90da034d3278581a826fe8"`);
    await queryRunner.query(`DROP INDEX "public"."IDX_2ab5e2f818cbb677af0d31d4b2"`);
    await queryRunner.query(`DROP INDEX "public"."IDX_e2ac1690914f894013061cea7e"`);
    await queryRunner.query(`DROP INDEX "public"."IDX_e6552d8d9810ab2393992116b9"`);
    await queryRunner.query(`DROP TABLE "building_occupant_type"`);
    await queryRunner.query(`DROP INDEX "public"."IDX_c7b46664f7177866ddcc55dd0a"`);
    await queryRunner.query(`DROP INDEX "public"."IDX_1a95e64c71dce769afe1d98093"`);
    await queryRunner.query(`DROP INDEX "public"."IDX_53e376cb167a686b211ad33db2"`);
    await queryRunner.query(`DROP INDEX "public"."IDX_c8152b400e5f86a3818e337767"`);
    await queryRunner.query(`DROP TABLE "building_construction_type"`);
<<<<<<< HEAD
    await queryRunner.query(`DROP INDEX "public"."IDX_25dccf2207a003f5ecce8a33c7"`);
    await queryRunner.query(`DROP INDEX "public"."IDX_352664edaa51c51a3f62d1cd8a"`);
    await queryRunner.query(`DROP INDEX "public"."IDX_0f567e907073e1bf5af072410c"`);
    await queryRunner.query(`DROP INDEX "public"."IDX_c3e2e1bb170870974db5ce848f"`);
    await queryRunner.query(`DROP TABLE "access_request"`);
    await queryRunner.query(`DROP INDEX "public"."IDX_c01351e0689032ad8995861393"`);
    await queryRunner.query(`DROP INDEX "public"."IDX_b7eee57d84fb7ed872e660197f"`);
    await queryRunner.query(`DROP INDEX "public"."IDX_cdcb63fdec2cdf48ea4589557d"`);
    await queryRunner.query(`DROP INDEX "public"."IDX_061257d343976f0dd80167c79e"`);
=======
    await queryRunner.query(`DROP INDEX "public"."IDX_153314ab22e3d8bac6c328ec5c"`);
    await queryRunner.query(`DROP INDEX "public"."IDX_e12875dfb3b1d92d7d7c5377e2"`);
    await queryRunner.query(`DROP INDEX "public"."IDX_78a916df40e02a9deb1c4b75ed"`);
    await queryRunner.query(`DROP INDEX "public"."IDX_7a4f92de626d8dc4b05f06ad18"`);
    await queryRunner.query(`DROP INDEX "public"."IDX_b489bba7c2e3d5afcd98a445ff"`);
>>>>>>> dd849899
    await queryRunner.query(`DROP TABLE "user"`);
    await queryRunner.query(`DROP INDEX "public"."IDX_81ede2167f3239ec87e479fb70"`);
    await queryRunner.query(`DROP INDEX "public"."IDX_ae4578dcaed5adff96595e6166"`);
    await queryRunner.query(`DROP INDEX "public"."IDX_41385dfda73d56633540689874"`);
    await queryRunner.query(`DROP INDEX "public"."IDX_db92db78f9478b3e2fea19934b"`);
    await queryRunner.query(`DROP TABLE "role"`);
    await queryRunner.query(`DROP INDEX "public"."IDX_648ccf166d25060756fd37857a"`);
    await queryRunner.query(`DROP INDEX "public"."IDX_23b82556fb4ce8b297ecc6fbd2"`);
    await queryRunner.query(`DROP INDEX "public"."IDX_f8c26e85de62592cc814f595f6"`);
    await queryRunner.query(`DROP INDEX "public"."IDX_569f283ad3e3554d05546f4e8f"`);
    await queryRunner.query(`DROP TABLE "agency"`);
    await queryRunner.query(`DROP INDEX "public"."IDX_fc733694343c53375cd9457b88"`);
    await queryRunner.query(`DROP INDEX "public"."IDX_fc1ddb0698607440db3c8d0f19"`);
    await queryRunner.query(`DROP INDEX "public"."IDX_0dcd54696b271aa4e57157b1a0"`);
    await queryRunner.query(`DROP INDEX "public"."IDX_1168b78afbfc66f5585bc08d56"`);
    await queryRunner.query(`DROP INDEX "public"."IDX_cd4bb1adb34c60427aa6fb9b01"`);
    await queryRunner.query(`DROP INDEX "public"."IDX_e22790c1fec0c30bad7b592629"`);
    await queryRunner.query(`DROP TABLE "administrative_area"`);
    await queryRunner.query(`DROP INDEX "public"."IDX_aa290c4049a8aa685a81483389"`);
    await queryRunner.query(`DROP INDEX "public"."IDX_f53030d58e4d56d86ba5d63ef2"`);
    await queryRunner.query(`DROP INDEX "public"."IDX_bf027ec58e46c9e7305ffe69c7"`);
    await queryRunner.query(`DROP TABLE "province"`);
    await queryRunner.query(`DROP INDEX "public"."IDX_5ba4000f35f2c39629551c5719"`);
    await queryRunner.query(`DROP INDEX "public"."IDX_8f559368015c2e497eb1035865"`);
    await queryRunner.query(`DROP INDEX "public"."IDX_e3abaefeffbfbccf02c2e002b9"`);
    await queryRunner.query(`DROP INDEX "public"."IDX_3ddba73353dfbcdebaaa1b3ca4"`);
    await queryRunner.query(`DROP TABLE "regional_district"`);
  }
}<|MERGE_RESOLUTION|>--- conflicted
+++ resolved
@@ -44,14 +44,10 @@
       `CREATE INDEX "IDX_1168b78afbfc66f5585bc08d56" ON "administrative_area" ("name") `,
     );
     await queryRunner.query(
-<<<<<<< HEAD
-      `CREATE UNIQUE INDEX "IDX_b7eee57d84fb7ed872e660197f" ON "user" ("Email") `,
-=======
       `CREATE INDEX "IDX_0dcd54696b271aa4e57157b1a0" ON "administrative_area" ("regional_district_id") `,
     );
     await queryRunner.query(
       `CREATE INDEX "IDX_fc1ddb0698607440db3c8d0f19" ON "administrative_area" ("province_id") `,
->>>>>>> dd849899
     );
     await queryRunner.query(
       `CREATE INDEX "IDX_fc733694343c53375cd9457b88" ON "administrative_area" ("is_disabled", "name", "sort_order") `,
@@ -1681,23 +1677,11 @@
     await queryRunner.query(`DROP INDEX "public"."IDX_53e376cb167a686b211ad33db2"`);
     await queryRunner.query(`DROP INDEX "public"."IDX_c8152b400e5f86a3818e337767"`);
     await queryRunner.query(`DROP TABLE "building_construction_type"`);
-<<<<<<< HEAD
-    await queryRunner.query(`DROP INDEX "public"."IDX_25dccf2207a003f5ecce8a33c7"`);
-    await queryRunner.query(`DROP INDEX "public"."IDX_352664edaa51c51a3f62d1cd8a"`);
-    await queryRunner.query(`DROP INDEX "public"."IDX_0f567e907073e1bf5af072410c"`);
-    await queryRunner.query(`DROP INDEX "public"."IDX_c3e2e1bb170870974db5ce848f"`);
-    await queryRunner.query(`DROP TABLE "access_request"`);
-    await queryRunner.query(`DROP INDEX "public"."IDX_c01351e0689032ad8995861393"`);
-    await queryRunner.query(`DROP INDEX "public"."IDX_b7eee57d84fb7ed872e660197f"`);
-    await queryRunner.query(`DROP INDEX "public"."IDX_cdcb63fdec2cdf48ea4589557d"`);
-    await queryRunner.query(`DROP INDEX "public"."IDX_061257d343976f0dd80167c79e"`);
-=======
     await queryRunner.query(`DROP INDEX "public"."IDX_153314ab22e3d8bac6c328ec5c"`);
     await queryRunner.query(`DROP INDEX "public"."IDX_e12875dfb3b1d92d7d7c5377e2"`);
     await queryRunner.query(`DROP INDEX "public"."IDX_78a916df40e02a9deb1c4b75ed"`);
     await queryRunner.query(`DROP INDEX "public"."IDX_7a4f92de626d8dc4b05f06ad18"`);
     await queryRunner.query(`DROP INDEX "public"."IDX_b489bba7c2e3d5afcd98a445ff"`);
->>>>>>> dd849899
     await queryRunner.query(`DROP TABLE "user"`);
     await queryRunner.query(`DROP INDEX "public"."IDX_81ede2167f3239ec87e479fb70"`);
     await queryRunner.query(`DROP INDEX "public"."IDX_ae4578dcaed5adff96595e6166"`);
