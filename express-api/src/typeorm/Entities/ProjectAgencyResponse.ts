import { BaseEntity } from '@/typeorm/Entities/abstractEntities/BaseEntity';
import { Column, Entity, Index, JoinColumn, ManyToOne, PrimaryColumn } from 'typeorm';
import { Project } from '@/typeorm/Entities/Project';
import { NotificationQueue } from '@/typeorm/Entities/NotificationQueue';
import { Agency } from './Agency';

@Entity()
export class ProjectAgencyResponse extends BaseEntity {
  // Project Relation
  @PrimaryColumn({ name: 'project_id', type: 'int' })
  ProjectId: number;

  @ManyToOne(() => Project, (Project) => Project.Id)
  @JoinColumn({ name: 'project_id' })
  Project: Project;

  // Agency Relation
  @PrimaryColumn({ name: 'agency_id', type: 'int' })
  AgencyId: number;

  @ManyToOne(() => Agency, (Agency) => Agency.Id)
  @JoinColumn({ name: 'agency_id' })
  Agency: Agency;

  @Column({ type: 'money' })
  OfferAmount: number;

  // Notification Relation
<<<<<<< HEAD
  @Column({ name: 'NotificationId', type: 'int', nullable: true })
=======
  @Column({ name: 'notification_id', type: 'int' })
>>>>>>> dd849899
  NotificationId: number;

  @ManyToOne(() => NotificationQueue, (Notification) => Notification.Id, { nullable: true })
  @JoinColumn({ name: 'notification_id' })
  @Index()
  Notification: NotificationQueue;

  // What is this field?
  @Column({ type: 'int' })
  Response: number;

  @Column({ type: 'timestamp', nullable: true })
  ReceivedOn: Date;

  @Column({ type: 'character varying', length: 2000, nullable: true })
  Note: string;
}<|MERGE_RESOLUTION|>--- conflicted
+++ resolved
@@ -26,11 +26,7 @@
   OfferAmount: number;
 
   // Notification Relation
-<<<<<<< HEAD
-  @Column({ name: 'NotificationId', type: 'int', nullable: true })
-=======
   @Column({ name: 'notification_id', type: 'int' })
->>>>>>> dd849899
   NotificationId: number;
 
   @ManyToOne(() => NotificationQueue, (Notification) => Notification.Id, { nullable: true })
