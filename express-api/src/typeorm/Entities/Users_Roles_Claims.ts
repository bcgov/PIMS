import { UUID } from 'crypto';
import {
  Entity,
  Column,
  CreateDateColumn,
  ManyToOne,
  Index,
  JoinColumn,
  PrimaryColumn,
  OneToMany,
  Relation,
} from 'typeorm';
import { Agencies } from './Agencies';

@Entity()
export class Users {
  @PrimaryColumn({ type: 'uuid' })
  Id: UUID;

  @ManyToOne(() => Users, (User) => User.Id)
  @JoinColumn({ name: 'CreatedById' })
  CreatedById: Users;

  @CreateDateColumn()
  CreatedOn: Date;

  @ManyToOne(() => Users, (User) => User.Id, { nullable: true })
  @JoinColumn({ name: 'UpdatedById' })
  UpdatedById: Users;

  @Column({ type: 'timestamp', nullable: true })
  UpdatedOn: Date;

  @Column({ type: 'character varying', length: 25 })
  @Index({ unique: true })
  Username: string;

  @Column({ type: 'character varying', length: 100 })
  DisplayName: string;

  @Column({ type: 'character varying', length: 100 })
  FirstName: string;

  @Column({ type: 'character varying', length: 100, nullable: true })
  MiddleName: string;

  @Column({ type: 'character varying', length: 100 })
  LastName: string;

  @Column({ type: 'character varying', length: 100 })
  @Index({ unique: true })
  Email: string;

  @Column({ type: 'character varying', length: 100, nullable: true })
  Position: string;

  @Column('bit')
  IsDisabled: boolean;

  @Column('bit')
  EmailVerified: boolean;

  @Column('bit')
  IsSystem: boolean;

  @Column({ type: 'character varying', length: 1000, nullable: true })
  Note: string;

  @Column({ type: 'timestamp', nullable: true })
  LastLogin: Date;

  @ManyToOne(() => Users, (User) => User.Id, { nullable: true })
  @JoinColumn({ name: 'ApprovedById' })
  ApprovedById: Users;

  @Column({ type: 'timestamp', nullable: true })
  ApprovedOn: Date;

  @Column({ type: 'uuid', nullable: true })
  @Index({ unique: true })
  KeycloakUserId: string;

<<<<<<< HEAD
  @Column({ name: 'AgencyId', type: 'int' })
  AgencyId: number;
=======
  @Column({ name: 'AgencyId', type: 'varchar', length: 6, nullable: true })
  AgencyId: string;
>>>>>>> 99541299

  @ManyToOne(() => Agencies, (agency) => agency.Users, { nullable: true })
  @JoinColumn({ name: 'AgencyId' })
  Agency: Relation<Agencies>;

  @OneToMany(() => UserRoles, (userRole) => userRole.User, { cascade: true })
  UserRoles: UserRoles[];
}

//This is copied from the BaseEntity in its own file. Obviously duplication is not ideal, but I doubt this will be getting changed much so should be acceptable.
//Can't just import it at the top since it depends on Users.
abstract class BaseEntity {
  @ManyToOne(() => Users, (User) => User.Id)
  @JoinColumn({ name: 'CreatedById' })
  @Index()
  CreatedById: Users;

  @CreateDateColumn()
  CreatedOn: Date;

  @ManyToOne(() => Users, (User) => User.Id, { nullable: true })
  @JoinColumn({ name: 'UpdatedById' })
  @Index()
  UpdatedById: Users;

  @Column({ type: 'timestamp', nullable: true })
  UpdatedOn: Date;
}

@Entity()
@Index(['IsDisabled', 'Name'])
export class Roles extends BaseEntity {
  @PrimaryColumn({ type: 'uuid' })
  Id: UUID;

  @Column({ type: 'character varying', length: 100 })
  @Index({ unique: true })
  Name: string;

  @Column('bit')
  IsDisabled: boolean;

  @Column('int')
  SortOrder: number;

  @Column('uuid', { nullable: true })
  KeycloakGroupId: string;

  @Column('text', { nullable: true })
  Description: string;

  @Column('bit')
  IsPublic: boolean;

  @OneToMany(() => UserRoles, (userRole) => userRole.Role)
  UserRoles: UserRoles[];

  @OneToMany(() => RoleClaims, (roleClaim) => roleClaim.Role)
  RoleClaims: RoleClaims[];
}

@Entity()
@Index(['IsDisabled', 'Name'])
export class Claims extends BaseEntity {
  @PrimaryColumn({ type: 'uuid' })
  Id: UUID;

  @Column({ type: 'character varying', length: 150 })
  @Index({ unique: true })
  Name: string;

  @Column('uuid', { nullable: true })
  KeycloakRoleId: string;

  @Column('text', { nullable: true })
  Description: string;

  @Column('bit')
  IsDisabled: boolean;

  @OneToMany(() => RoleClaims, (roleClaim) => roleClaim.Claim)
  RoleClaims: RoleClaims[];
}

@Entity()
export class RoleClaims extends BaseEntity {
  @PrimaryColumn()
  RoleId: string;

  @PrimaryColumn()
  ClaimId: string;

  @ManyToOne(() => Roles, (Role) => Role.Id)
  @JoinColumn({ name: 'RoleId', referencedColumnName: 'Id' })
  Role: Roles;

  @ManyToOne(() => Claims, (Claim) => Claim.Id)
  @JoinColumn({ name: 'ClaimId', referencedColumnName: 'Id' })
  Claim: Claims;
}

@Entity()
export class UserRoles extends BaseEntity {
  @PrimaryColumn()
  RoleId: string;

  @PrimaryColumn()
  UserId: string;

  @ManyToOne(() => Users, (User) => User.UserRoles)
  @JoinColumn({ name: 'UserId', referencedColumnName: 'Id' })
  User: Users;

  @ManyToOne(() => Roles, (Role) => Role.UserRoles)
  @JoinColumn({ name: 'RoleId', referencedColumnName: 'Id' })
  Role: Roles;
}<|MERGE_RESOLUTION|>--- conflicted
+++ resolved
@@ -80,13 +80,8 @@
   @Index({ unique: true })
   KeycloakUserId: string;
 
-<<<<<<< HEAD
-  @Column({ name: 'AgencyId', type: 'int' })
+  @Column({ name: 'AgencyId', type: 'int', nullable: true })
   AgencyId: number;
-=======
-  @Column({ name: 'AgencyId', type: 'varchar', length: 6, nullable: true })
-  AgencyId: string;
->>>>>>> 99541299
 
   @ManyToOne(() => Agencies, (agency) => agency.Users, { nullable: true })
   @JoinColumn({ name: 'AgencyId' })
