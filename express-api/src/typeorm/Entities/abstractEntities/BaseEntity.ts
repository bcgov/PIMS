<<<<<<< HEAD
import type { Users } from '@/typeorm/Entities/Users';
import { UUID } from 'crypto';
import { Column, CreateDateColumn, ManyToOne, JoinColumn, Index, Relation } from 'typeorm';

export abstract class BaseEntity {
  @Column({ name: 'CreatedById' })
  CreatedById: UUID;

  @ManyToOne('Users', 'Users.Id')
  @JoinColumn({ name: 'CreatedById' })
  @Index()
  CreatedBy: Relation<Users>;
=======
import type { User } from '@/typeorm/Entities/User_Role_Claim';
import { Column, CreateDateColumn, ManyToOne, JoinColumn, Index, Relation } from 'typeorm';

export abstract class BaseEntity {
  @ManyToOne('User', 'User.Id')
  @JoinColumn({ name: 'CreatedById' })
  @Index()
  CreatedById: Relation<User>;
>>>>>>> 1a96799c

  @CreateDateColumn()
  CreatedOn: Date;

<<<<<<< HEAD
  @Column({ name: 'UpdatedById', nullable: true })
  UpdatedById: UUID;

  @ManyToOne('Users', 'Users.Id', { nullable: true })
  @JoinColumn({ name: 'UpdatedById' })
  @Index()
  UpdatedBy: Relation<Users>;
=======
  @ManyToOne('User', 'User.Id', { nullable: true })
  @JoinColumn({ name: 'UpdatedById' })
  @Index()
  UpdatedById: Relation<User>;
>>>>>>> 1a96799c

  @Column({ type: 'timestamp', nullable: true })
  UpdatedOn: Date;
}<|MERGE_RESOLUTION|>--- conflicted
+++ resolved
@@ -1,5 +1,4 @@
-<<<<<<< HEAD
-import type { Users } from '@/typeorm/Entities/Users';
+import type { User } from '@/typeorm/Entities/User';
 import { UUID } from 'crypto';
 import { Column, CreateDateColumn, ManyToOne, JoinColumn, Index, Relation } from 'typeorm';
 
@@ -10,35 +9,18 @@
   @ManyToOne('Users', 'Users.Id')
   @JoinColumn({ name: 'CreatedById' })
   @Index()
-  CreatedBy: Relation<Users>;
-=======
-import type { User } from '@/typeorm/Entities/User_Role_Claim';
-import { Column, CreateDateColumn, ManyToOne, JoinColumn, Index, Relation } from 'typeorm';
-
-export abstract class BaseEntity {
-  @ManyToOne('User', 'User.Id')
-  @JoinColumn({ name: 'CreatedById' })
-  @Index()
-  CreatedById: Relation<User>;
->>>>>>> 1a96799c
+  CreatedBy: Relation<User>;
 
   @CreateDateColumn()
   CreatedOn: Date;
 
-<<<<<<< HEAD
   @Column({ name: 'UpdatedById', nullable: true })
   UpdatedById: UUID;
 
   @ManyToOne('Users', 'Users.Id', { nullable: true })
   @JoinColumn({ name: 'UpdatedById' })
   @Index()
-  UpdatedBy: Relation<Users>;
-=======
-  @ManyToOne('User', 'User.Id', { nullable: true })
-  @JoinColumn({ name: 'UpdatedById' })
-  @Index()
-  UpdatedById: Relation<User>;
->>>>>>> 1a96799c
+  UpdatedBy: Relation<User>;
 
   @Column({ type: 'timestamp', nullable: true })
   UpdatedOn: Date;
