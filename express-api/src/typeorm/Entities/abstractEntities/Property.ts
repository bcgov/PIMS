<<<<<<< HEAD
import { Addresses } from '@/typeorm/Entities/Addresses';
=======
import { AdministrativeAreas } from '@/typeorm/Entities/AdministrativeAreas';
import { Agencies } from '@/typeorm/Entities/Agencies';
>>>>>>> 4016dee0
import { PropertyClassifications } from '@/typeorm/Entities/PropertyClassifications';
import { PropertyTypes } from '@/typeorm/Entities/PropertyTypes';
import { BaseEntity } from '@/typeorm/Entities/abstractEntities/BaseEntity';
import { Column, ManyToOne, JoinColumn, Index, PrimaryGeneratedColumn, Point } from 'typeorm';
import { Agencies } from '../Agencies';

export abstract class Property extends BaseEntity {
  @PrimaryGeneratedColumn()
  Id: number;

  @Column({ type: 'character varying', length: 250, nullable: true })
  Name: string;

  @Column({ type: 'character varying', length: 2000, nullable: true })
  Description: string;

  @ManyToOne(() => PropertyClassifications, (Classification) => Classification.Id)
  @JoinColumn({ name: 'ClassificationId' })
  @Index()
  ClassificationId: PropertyClassifications;

  @ManyToOne(() => Agencies, (Agency) => Agency.Id, { nullable: true })
  @JoinColumn({ name: 'AgencyId' })
  @Index()
  AgencyId: Agencies;

  @ManyToOne(() => AdministrativeAreas, (AdminArea) => AdminArea.Id)
  @JoinColumn({ name: 'AdministrativeAreaId' })
  @Index()
  AdministrativeAreaId: AdministrativeAreas;

  @Column({ type: 'bit' })
  IsSensitive: boolean;

  @Column({ type: 'bit' })
  IsVisibleToOtherAgencies: boolean;

  @Column({ type: 'point' }) // We need PostGIS before we can use type geography, using point for now, but maybe this is ok?
  Location: Point; // May need a transformation here.

  @Column({ type: 'character varying', length: 2000, nullable: true })
  ProjectNumbers: string;

  @ManyToOne(() => PropertyTypes, (PropertyType) => PropertyType.Id)
  @JoinColumn({ name: 'PropertyTypeId' })
  @Index()
  PropertyTypeId: PropertyTypes;

  @Column({ type: 'character varying', length: 150, nullable: true })
  @Index()
  Address1: string;

  @Column({ type: 'character varying', length: 150, nullable: true })
  Address2: string;

  @Column({ type: 'character varying', length: 6, nullable: true })
  Postal: string;

  // Including this for quick geocoder lookup.
  @Column({ type: 'character varying', nullable: true })
  SiteId: string;
}<|MERGE_RESOLUTION|>--- conflicted
+++ resolved
@@ -1,14 +1,9 @@
-<<<<<<< HEAD
-import { Addresses } from '@/typeorm/Entities/Addresses';
-=======
 import { AdministrativeAreas } from '@/typeorm/Entities/AdministrativeAreas';
 import { Agencies } from '@/typeorm/Entities/Agencies';
->>>>>>> 4016dee0
 import { PropertyClassifications } from '@/typeorm/Entities/PropertyClassifications';
 import { PropertyTypes } from '@/typeorm/Entities/PropertyTypes';
 import { BaseEntity } from '@/typeorm/Entities/abstractEntities/BaseEntity';
 import { Column, ManyToOne, JoinColumn, Index, PrimaryGeneratedColumn, Point } from 'typeorm';
-import { Agencies } from '../Agencies';
 
 export abstract class Property extends BaseEntity {
   @PrimaryGeneratedColumn()
