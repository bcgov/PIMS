--- conflicted
+++ resolved
@@ -81,28 +81,14 @@
  * @param {Response}    res Outgoing Response
  * @returns {Response}      A 200 status with a response body containing an array of parcel data.
  */
-<<<<<<< HEAD
-export const getParcels = async (req: Request, res: Response) => {
-  try {
-    const includeRelations = req.query.includeRelations === 'true';
-    const filter = ParcelFilterSchema.safeParse(req.query);
-    if (filter.success) {
-      const response = await parcelServices.getParcels(filter.data, includeRelations);
-      return res.status(200).send(response);
-    } else {
-      return res.status(400).send('Could not parse filter.');
-    }
-  } catch (e) {
-    return res.status(e?.code ?? 400).send(e?.message ?? 'Something went wrong.');
-=======
 export const filterParcelsQueryString = async (req: Request, res: Response) => {
+  const includeRelations = req.query.includeRelations === 'true';
   const filter = ParcelFilterSchema.safeParse(req.query);
   if (filter.success) {
-    const response = await parcelServices.getParcels(filter.data);
+    const response = await parcelServices.getParcels(filter.data, includeRelations);
     return res.status(200).send(response);
   } else {
     return res.status(400).send('Could not parse filter.');
->>>>>>> 78f1eca3
   }
 };
 
