--- conflicted
+++ resolved
@@ -7,11 +7,8 @@
 import { DisposalNotificationFilterSchema } from './notificationsSchema';
 import { isAdmin, isAuditor } from '@/utilities/authorizationChecks';
 import projectServices from '@/services/projects/projectsServices';
-<<<<<<< HEAD
 import { Roles } from '@/constants/roles';
-=======
 import logger from '@/utilities/winstonLogger';
->>>>>>> 9078aecf
 
 /**
  * @description Get all notifications for a specific project.
