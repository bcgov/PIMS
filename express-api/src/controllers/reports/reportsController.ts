import logger from '@/utilities/winstonLogger';
import { Request, Response } from 'express';
import { ErrorReport, errorReportSchema } from '@/controllers/reports/errorReportSchema';
<<<<<<< HEAD
=======
import chesServices, { EmailBody, IEmail } from '@/services/ches/chesServices';
import nunjucks from 'nunjucks';
import getConfig from '@/constants/config';
>>>>>>> 0ef89d9a

export const submitErrorReport = async (req: Request, res: Response) => {
  /**
   * #swagger.tags = ['Reports']
   * #swagger.description = 'Accepts an error report from the frontend and sends an email to administrators.'
   * #swagger.security = [{
   *   "bearerAuth" : []
   * }]
   */
  const info: ErrorReport = req.body;
  logger.info(info);
  const errorParse = errorReportSchema.safeParse(info);
  if (!errorParse.success) {
    return res.status(400).send(errorParse);
  }

  const emailBody = nunjucks.render('ErrorReport.njk', {
    User: req.user,
    Error: errorParse.data.error?.message,
    Stack: errorParse.data.error?.stack,
    Comment: errorParse.data.userMessage,
    Timestamp: errorParse.data.timestamp ?? new Date().toLocaleString(),
    Url: errorParse.data.url ?? 'unknown',
  });
  const config = getConfig();
  const email: IEmail = {
    to: [config.errorReport.toEmail],
    cc: [req.user.email],
    from: 'pims.error@gov.bc.ca', // Made up for this purpose.
    bodyType: EmailBody.Html,
    subject: 'PIMS Error Report Submission',
    body: emailBody,
  };

  const response = await chesServices.sendEmailAsync(email, req.user);
  return res.status(200).send({
    ...errorParse,
    chesResponse: response,
  });
};<|MERGE_RESOLUTION|>--- conflicted
+++ resolved
@@ -1,12 +1,9 @@
 import logger from '@/utilities/winstonLogger';
 import { Request, Response } from 'express';
 import { ErrorReport, errorReportSchema } from '@/controllers/reports/errorReportSchema';
-<<<<<<< HEAD
-=======
 import chesServices, { EmailBody, IEmail } from '@/services/ches/chesServices';
 import nunjucks from 'nunjucks';
 import getConfig from '@/constants/config';
->>>>>>> 0ef89d9a
 
 export const submitErrorReport = async (req: Request, res: Response) => {
   /**
