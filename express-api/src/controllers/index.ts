import admin from '@/controllers/admin';
import { healthCheck } from '@/controllers/healthController';
import * as ltsa from '@/controllers/ltsa/ltsaController';
import * as buildings from '@/controllers/buildings/buildingsController';
import * as parcels from '@/controllers/parcels/parcelsController';
import * as lookup from '@/controllers/lookup/lookupController';
import * as users from '@/controllers/users/usersController';
<<<<<<< HEAD
import * as properties from '@/controllers/properties/propertiesController';
=======
import * as projects from '@/controllers/projects/projectsController';
>>>>>>> ad781961
import * as notifications from '@/controllers/notifications/notificationsController';

export default {
  healthCheck,
  ...ltsa,
  ...buildings,
  ...parcels,
  ...lookup,
  admin,
  ...users,
<<<<<<< HEAD
  ...properties,
=======
  ...projects,
>>>>>>> ad781961
  ...notifications,
};<|MERGE_RESOLUTION|>--- conflicted
+++ resolved
@@ -5,11 +5,8 @@
 import * as parcels from '@/controllers/parcels/parcelsController';
 import * as lookup from '@/controllers/lookup/lookupController';
 import * as users from '@/controllers/users/usersController';
-<<<<<<< HEAD
 import * as properties from '@/controllers/properties/propertiesController';
-=======
 import * as projects from '@/controllers/projects/projectsController';
->>>>>>> ad781961
 import * as notifications from '@/controllers/notifications/notificationsController';
 
 export default {
@@ -20,10 +17,7 @@
   ...lookup,
   admin,
   ...users,
-<<<<<<< HEAD
   ...properties,
-=======
   ...projects,
->>>>>>> ad781961
   ...notifications,
 };