import admin from '@/controllers/admin';
import { healthCheck } from '@/controllers/healthController';
import * as ltsa from '@/controllers/ltsa/ltsaController';
import * as parcels from '@/controllers/parcels/parcelsController';
import * as lookup from '@/controllers/lookup/lookupController';
import * as users from '@/controllers/users/usersController';

export default {
  healthCheck,
  ...ltsa,
  ...parcels,
<<<<<<< HEAD
  ...lookup,
=======
  admin,
>>>>>>> 4b6c7994
  ...users,
};<|MERGE_RESOLUTION|>--- conflicted
+++ resolved
@@ -9,10 +9,7 @@
   healthCheck,
   ...ltsa,
   ...parcels,
-<<<<<<< HEAD
   ...lookup,
-=======
   admin,
->>>>>>> 4b6c7994
   ...users,
 };