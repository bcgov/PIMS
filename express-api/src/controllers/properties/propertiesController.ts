--- conflicted
+++ resolved
@@ -8,13 +8,10 @@
 } from '@/controllers/properties/propertiesSchema';
 import { checkUserAgencyPermission, isAdmin, isAuditor } from '@/utilities/authorizationChecks';
 import userServices from '@/services/users/usersServices';
-<<<<<<< HEAD
 import { Worker } from 'worker_threads';
 import path from 'path';
 import fs from 'fs';
-=======
 import { SSOUser } from '@bcgov/citz-imb-sso-express';
->>>>>>> 50898480
 
 /**
  * @description Used to retrieve all properties.
