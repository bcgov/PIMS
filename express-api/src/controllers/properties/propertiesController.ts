--- conflicted
+++ resolved
@@ -16,11 +16,6 @@
 import { AppDataSource } from '@/appDataSource';
 import { ImportResult } from '@/typeorm/Entities/ImportResult';
 import { readFile } from 'xlsx';
-<<<<<<< HEAD
-import { ErrorWithCode } from '@/utilities/customErrors/ErrorWithCode';
-import { bulkUploadBookTypeWhitelist } from '@/utilities/uploadWhitelist';
-=======
->>>>>>> 83dfd67b
 
 /**
  * @description Used to retrieve all properties.
@@ -194,17 +189,6 @@
   const ssoUser = req.user;
   const user = await userServices.getUser(ssoUser.preferred_username);
   const roles = ssoUser.client_roles;
-<<<<<<< HEAD
-  console.log(`RECEIVED FILE: ${req.file.path}`);
-  try {
-    const sheet = readFile(filePath, { WTF: true });
-    if (!bulkUploadBookTypeWhitelist.includes(sheet.bookType)) {
-      throw new ErrorWithCode('Spreadsheet was not a supported format.', 400);
-    }
-  } catch (e) {
-    console.log(`FS UNLINK SYNC HAPPENS.`);
-    fs.unlinkSync(filePath);
-=======
   try {
     readFile(filePath, { WTF: true }); //With this read option disabled it will throw if unexpected data is present.
   } catch (e) {
@@ -213,7 +197,6 @@
     if (realPath.startsWith(rootPath)) {
       fs.unlinkSync(realPath);
     }
->>>>>>> 83dfd67b
     return res.status(400).send(e.message);
   }
 
