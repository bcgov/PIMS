--- conflicted
+++ resolved
@@ -241,16 +241,11 @@
     CreatedBy: undefined,
     UpdatedById: undefined,
     UpdatedBy: undefined,
-<<<<<<< HEAD
     Fiscals: produceParcelFiscal(id),
     Evaluations: produceParcelEvaluation(id),
-=======
-    Fiscals: [],
-    Evaluations: [],
     DeletedById: null,
     DeletedOn: null,
     DeletedBy: undefined,
->>>>>>> a7ec4804
   };
 };
 
