/* eslint-disable @typescript-eslint/no-explicit-any */
import { Agency } from '@/typeorm/Entities/Agency';
import { User, UserStatus } from '@/typeorm/Entities/User';
import { faker } from '@faker-js/faker';
import { UUID, randomUUID } from 'crypto';
import { Request, Response } from 'express';
import { Role as RolesEntity } from '@/typeorm/Entities/Role';
import { KeycloakUser } from '@bcgov/citz-imb-kc-express';
import { Parcel } from '@/typeorm/Entities/Parcel';
import { Building } from '@/typeorm/Entities/Building';
import { EmailBody, IChesStatusResponse, IEmail } from '@/services/ches/chesServices';
import { AdministrativeArea } from '@/typeorm/Entities/AdministrativeArea';
import { PropertyClassification } from '@/typeorm/Entities/PropertyClassification';
import { BuildingPredominateUse } from '@/typeorm/Entities/BuildingPredominateUse';

export class MockRes {
  statusValue: any;
  status = jest.fn().mockImplementation((value: any) => {
    this.statusValue = value;

    return this;
  });

  jsonValue: any;
  json = jest.fn().mockImplementation((value: any) => {
    this.jsonValue = value;

    return this;
  });

  sendValue: any;
  send = jest.fn().mockImplementation((value: any) => {
    this.sendValue = value;

    return this;
  });
}

export class MockReq {
  query = {};
  params = {};
  body = {};
  user = {};
  headers = {};
  files: any[] = [];

  public setUser = (userData: object) => {
    const defaultUserObject = {
      idir_user_guid: 'W7802F34D2390EFA9E7JK15923770279',
      identity_provider: 'idir',
      idir_username: 'JOHNDOE',
      name: 'Doe, John CITZ:EX',
      preferred_username: 'a7254c34i2755fea9e7ed15918356158@idir',
      given_name: 'John',
      display_name: 'Doe, John CITZ:EX',
      family_name: 'Doe',
      email: 'john.doe@gov.bc.ca',
      client_roles: [] as string[],
    };
    this.user = {
      ...defaultUserObject,
      ...userData,
    };
  };
}

/**
 * Returns several mocks for testing RequestHandler responses.
 *
 * @return {*}
 */
export const getRequestHandlerMocks = () => {
  const mockReq = new MockReq() as Request & MockReq;

  const mockRes = new MockRes() as Response & MockRes;

  //const mockNext; May need to implement this as well.

  return { mockReq, mockRes /*mockNext*/ };
};

export const produceUser = (): User => {
  const id = faker.string.uuid() as UUID;
  return {
    CreatedOn: faker.date.anytime(),
    UpdatedOn: faker.date.anytime(),
    UpdatedById: undefined,
    UpdatedBy: undefined,
    CreatedById: undefined,
    CreatedBy: undefined,
    Id: id,
    Status: UserStatus.Active,
    DisplayName: faker.company.name(),
    FirstName: faker.person.firstName(),
    MiddleName: faker.person.middleName(),
    LastName: faker.person.lastName(),
    Email: faker.internet.email(),
    Username: faker.internet.userName(),
    Position: 'Tester',
    EmailVerified: false,
    IsSystem: false,
    Note: '',
    LastLogin: faker.date.anytime(),
    ApprovedById: undefined,
    ApprovedBy: undefined,
    ApprovedOn: undefined,
    KeycloakUserId: faker.string.uuid() as UUID,
    Role: produceRole(),
    RoleId: undefined,
    Agency: produceAgency(id),
    AgencyId: undefined,
    IsDisabled: false,
  };
};

export const produceAgency = (code?: string): Agency => {
  const agency: Agency = {
    Id: faker.number.int({ max: 10 }),
    Name: faker.company.name(),
    IsDisabled: false,
    SortOrder: 0,
    Description: '',
    ParentId: undefined,
    Parent: undefined,
    Code: code ?? faker.string.alpha({ length: 4 }),
    Email: faker.internet.email(),
    SendEmail: false,
    AddressTo: '',
    CCEmail: faker.internet.email(),
    CreatedById: undefined,
    CreatedOn: new Date(),
    CreatedBy: undefined,
    UpdatedById: undefined,
    UpdatedBy: undefined,
    UpdatedOn: new Date(),
    Users: [],
  };
  return agency;
};

export const produceRole = (): RolesEntity => {
  return {
    CreatedOn: faker.date.anytime(),
    UpdatedOn: faker.date.anytime(),
    UpdatedById: undefined,
    UpdatedBy: undefined,
    CreatedById: undefined,
    CreatedBy: undefined,
    Id: faker.string.uuid() as UUID,
    Name: faker.company.name(),
    IsDisabled: false,
    Description: '',
    SortOrder: 0,
    KeycloakGroupId: faker.string.uuid() as UUID,
    IsPublic: false,
    Users: [],
  };
};

export const produceKeycloak = (): KeycloakUser => {
  return {
    name: faker.string.alphanumeric(),
    preferred_username: faker.string.alphanumeric(),
    email: faker.internet.email(),
    display_name: faker.string.alphanumeric(),
    client_roles: [faker.string.alphanumeric()],
    identity_provider: 'idir',
    idir_user_guid: faker.string.uuid(),
    idir_username: faker.string.alphanumeric(),
    given_name: faker.person.firstName(),
    family_name: faker.person.lastName(),
  };
};

export const produceParcel = (): Parcel => {
  return {
    Id: faker.number.int({ max: 10 }),
    CreatedOn: faker.date.anytime(),
    UpdatedOn: faker.date.anytime(),
    Name: faker.string.alphanumeric(),
    LandLegalDescription: faker.string.alphanumeric(),
    PID: faker.number.int({ min: 111111111, max: 999999999 }),
    PIN: undefined,
    LandArea: undefined,
    Zoning: undefined,
    ZoningPotential: undefined,
    NotOwned: undefined,
    ParentParcelId: undefined,
    ParentParcel: undefined,
    Description: faker.string.alphanumeric(),
    ClassificationId: undefined,
    Classification: undefined,
    AgencyId: undefined,
    Agency: undefined,
    AdministrativeAreaId: undefined,
    AdministrativeArea: undefined,
    IsSensitive: undefined,
    IsVisibleToOtherAgencies: undefined,
    Location: undefined,
    ProjectNumbers: undefined,
    PropertyTypeId: undefined,
    PropertyType: undefined,
    Address1: undefined,
    Address2: undefined,
    Postal: undefined,
    SiteId: undefined,
    CreatedById: undefined,
    CreatedBy: undefined,
    UpdatedById: undefined,
    UpdatedBy: undefined,
    Fiscals: [],
    Evaluations: [],
  };
};

export const produceEmailStatus = (props: Partial<IChesStatusResponse>): IChesStatusResponse => {
  const email: IChesStatusResponse = {
    status: props.status ?? 'completed',
    tag: props.tag ?? undefined,
    txId: props.txId ?? faker.string.uuid(),
    updatedTS: new Date().getTime(),
    createdTS: new Date().getTime(),
  };
  return email;
};

export const produceEmail = (props: Partial<IEmail>): IEmail => {
  const email: IEmail = {
    from: props.from ?? faker.internet.email(),
    to: props.to ?? [faker.internet.email()],
    bodyType: props.bodyType ?? ('text' as EmailBody.Text), //I love that Jest makes you do this!!
    subject: props.subject ?? faker.lorem.sentence(),
    body: props.body ?? faker.lorem.paragraph(),
    ...props,
  };
  return email;
};

<<<<<<< HEAD
export const produceBuilding = (): Building => {
  const id = faker.string.uuid() as UUID;
  return {
    Id: faker.number.int({ max: 10 }),
    CreatedOn: faker.date.anytime(),
    UpdatedOn: faker.date.anytime(),
    Name: faker.string.alphanumeric(),
    Description: faker.string.alphanumeric(),
    BuildingConstructionTypeId: undefined,
    BuildingConstructionType: undefined,
    BuildingFloorCount: undefined,
    BuildingPredominateUseId: undefined,
    BuildingPredominateUse: undefined,
    BuildingTenancy: undefined,
    RentableArea: undefined,
    BuildingOccupantTypeId: undefined,
    BuildingOccupantType: undefined,
    LeaseExpiry: undefined,
    OccupantName: undefined,
    TransferLeaseOnSale: undefined,
    BuildingTenancyUpdatedOn: undefined,
    EncumbranceReason: undefined,
    LeasedLandMetadata: undefined,
    TotalArea: undefined,
    ClassificationId: undefined,
    Classification: undefined,
    AgencyId: undefined,
    Agency: produceAgency(id),
    AdministrativeAreaId: undefined,
    AdministrativeArea: undefined,
    IsSensitive: undefined,
    IsVisibleToOtherAgencies: undefined,
    Location: undefined,
    ProjectNumbers: undefined,
    PropertyTypeId: undefined,
    PropertyType: undefined,
    Address1: undefined,
    Address2: undefined,
    Postal: undefined,
    SiteId: undefined,
    CreatedById: undefined,
    CreatedBy: undefined,
    UpdatedById: undefined,
    UpdatedBy: undefined,
    Fiscals: undefined,
    Evaluations: undefined,
    PID: undefined,
    PIN: undefined,
  };
=======
export const produceAdminArea = (props: Partial<AdministrativeArea>): AdministrativeArea => {
  const adminArea: AdministrativeArea = {
    Id: faker.number.int(),
    Name: faker.location.city(),
    IsDisabled: false,
    SortOrder: 0,
    RegionalDistrictId: 0,
    RegionalDistrict: undefined,
    ProvinceId: 'BC',
    Province: undefined,
    CreatedById: randomUUID(),
    CreatedBy: undefined,
    CreatedOn: new Date(),
    UpdatedById: randomUUID(),
    UpdatedOn: new Date(),
    UpdatedBy: undefined,
    ...props,
  };
  return adminArea;
};

export const produceClassification = (
  props: Partial<PropertyClassification>,
): PropertyClassification => {
  const classification: PropertyClassification = {
    Id: faker.number.int(),
    Name: faker.lorem.word(),
    IsDisabled: false,
    SortOrder: 0,
    IsVisible: false,
    CreatedById: randomUUID(),
    CreatedBy: undefined,
    CreatedOn: new Date(),
    UpdatedById: randomUUID(),
    UpdatedBy: undefined,
    UpdatedOn: new Date(),
    ...props,
  };
  return classification;
};

export const producePredominateUse = (
  props: Partial<BuildingPredominateUse>,
): BuildingPredominateUse => {
  const predominateUse: BuildingPredominateUse = {
    Id: faker.number.int(),
    Name: faker.lorem.word(),
    IsDisabled: false,
    SortOrder: 0,
    CreatedById: randomUUID(),
    CreatedBy: undefined,
    CreatedOn: new Date(),
    UpdatedById: randomUUID(),
    UpdatedBy: undefined,
    UpdatedOn: new Date(),
    ...props,
  };
  return predominateUse;
};

export const produceConstructionType = (props: Partial<BuildingPredominateUse>) => {
  const constructionType: BuildingPredominateUse = {
    Id: faker.number.int(),
    Name: faker.lorem.word(),
    IsDisabled: false,
    SortOrder: 0,
    CreatedById: randomUUID(),
    CreatedBy: undefined,
    CreatedOn: new Date(),
    UpdatedById: randomUUID(),
    UpdatedBy: undefined,
    UpdatedOn: new Date(),
    ...props,
  };
  return constructionType;
>>>>>>> e675ae5d
};<|MERGE_RESOLUTION|>--- conflicted
+++ resolved
@@ -236,7 +236,6 @@
   return email;
 };
 
-<<<<<<< HEAD
 export const produceBuilding = (): Building => {
   const id = faker.string.uuid() as UUID;
   return {
@@ -286,7 +285,7 @@
     PID: undefined,
     PIN: undefined,
   };
-=======
+};
 export const produceAdminArea = (props: Partial<AdministrativeArea>): AdministrativeArea => {
   const adminArea: AdministrativeArea = {
     Id: faker.number.int(),
@@ -362,5 +361,4 @@
     ...props,
   };
   return constructionType;
->>>>>>> e675ae5d
 };