/* eslint-disable @typescript-eslint/no-explicit-any */
import { Agency } from '@/typeorm/Entities/Agency';
import { User, UserStatus } from '@/typeorm/Entities/User';
import { faker } from '@faker-js/faker';
import { UUID } from 'crypto';
import { Request, Response } from 'express';
import { Role as RolesEntity } from '@/typeorm/Entities/Role';
import { KeycloakUser } from '@bcgov/citz-imb-kc-express';
import { Parcel } from '@/typeorm/Entities/Parcel';
<<<<<<< HEAD
import { Building } from '@/typeorm/Entities/Building';
=======
import { EmailBody, IChesStatusResponse, IEmail } from '@/services/ches/chesServices';
>>>>>>> 3a04c58a

export class MockRes {
  statusValue: any;
  status = jest.fn().mockImplementation((value: any) => {
    this.statusValue = value;

    return this;
  });

  jsonValue: any;
  json = jest.fn().mockImplementation((value: any) => {
    this.jsonValue = value;

    return this;
  });

  sendValue: any;
  send = jest.fn().mockImplementation((value: any) => {
    this.sendValue = value;

    return this;
  });
}

export class MockReq {
  query = {};
  params = {};
  body = {};
  user = {};
  headers = {};
  files: any[] = [];

  public setUser = (userData: object) => {
    const defaultUserObject = {
      idir_user_guid: 'W7802F34D2390EFA9E7JK15923770279',
      identity_provider: 'idir',
      idir_username: 'JOHNDOE',
      name: 'Doe, John CITZ:EX',
      preferred_username: 'a7254c34i2755fea9e7ed15918356158@idir',
      given_name: 'John',
      display_name: 'Doe, John CITZ:EX',
      family_name: 'Doe',
      email: 'john.doe@gov.bc.ca',
      client_roles: [] as string[],
    };
    this.user = {
      ...defaultUserObject,
      ...userData,
    };
  };
}

/**
 * Returns several mocks for testing RequestHandler responses.
 *
 * @return {*}
 */
export const getRequestHandlerMocks = () => {
  const mockReq = new MockReq() as Request & MockReq;

  const mockRes = new MockRes() as Response & MockRes;

  //const mockNext; May need to implement this as well.

  return { mockReq, mockRes /*mockNext*/ };
};

export const produceUser = (): User => {
  const id = faker.string.uuid() as UUID;
  return {
    CreatedOn: faker.date.anytime(),
    UpdatedOn: faker.date.anytime(),
    UpdatedById: undefined,
    UpdatedBy: undefined,
    CreatedById: undefined,
    CreatedBy: undefined,
    Id: id,
    Status: UserStatus.Active,
    DisplayName: faker.company.name(),
    FirstName: faker.person.firstName(),
    MiddleName: faker.person.middleName(),
    LastName: faker.person.lastName(),
    Email: faker.internet.email(),
    Username: faker.internet.userName(),
    Position: 'Tester',
    EmailVerified: false,
    IsSystem: false,
    Note: '',
    LastLogin: faker.date.anytime(),
    ApprovedById: undefined,
    ApprovedBy: undefined,
    ApprovedOn: undefined,
    KeycloakUserId: faker.string.uuid() as UUID,
    Role: produceRole(),
    RoleId: undefined,
    Agency: produceAgency(id),
    AgencyId: undefined,
    IsDisabled: false,
  };
};

export const produceAgency = (code?: string): Agency => {
  const agency: Agency = {
    Id: faker.number.int({ max: 10 }),
    Name: faker.company.name(),
    IsDisabled: false,
    SortOrder: 0,
    Description: '',
    ParentId: undefined,
    Parent: undefined,
    Code: code ?? faker.string.alpha({ length: 4 }),
    Email: faker.internet.email(),
    SendEmail: false,
    AddressTo: '',
    CCEmail: faker.internet.email(),
    CreatedById: undefined,
    CreatedOn: new Date(),
    CreatedBy: undefined,
    UpdatedById: undefined,
    UpdatedBy: undefined,
    UpdatedOn: new Date(),
    Users: [],
  };
  return agency;
};

export const produceRole = (): RolesEntity => {
  return {
    CreatedOn: faker.date.anytime(),
    UpdatedOn: faker.date.anytime(),
    UpdatedById: undefined,
    UpdatedBy: undefined,
    CreatedById: undefined,
    CreatedBy: undefined,
    Id: faker.string.uuid() as UUID,
    Name: faker.company.name(),
    IsDisabled: false,
    Description: '',
    SortOrder: 0,
    KeycloakGroupId: faker.string.uuid() as UUID,
    IsPublic: false,
    Users: [],
  };
};

export const produceKeycloak = (): KeycloakUser => {
  return {
    name: faker.string.alphanumeric(),
    preferred_username: faker.string.alphanumeric(),
    email: faker.internet.email(),
    display_name: faker.string.alphanumeric(),
    client_roles: [faker.string.alphanumeric()],
    identity_provider: 'idir',
    idir_user_guid: faker.string.uuid(),
    idir_username: faker.string.alphanumeric(),
    given_name: faker.person.firstName(),
    family_name: faker.person.lastName(),
  };
};

export const produceParcel = (): Parcel => {
  return {
    Id: faker.number.int({ max: 10 }),
    CreatedOn: faker.date.anytime(),
    UpdatedOn: faker.date.anytime(),
    Name: faker.string.alphanumeric(),
    LandLegalDescription: faker.string.alphanumeric(),
    PID: faker.number.int({ min: 111111111, max: 999999999 }),
    PIN: undefined,
    LandArea: undefined,
    Zoning: undefined,
    ZoningPotential: undefined,
    NotOwned: undefined,
    ParentParcelId: undefined,
    ParentParcel: undefined,
    Description: faker.string.alphanumeric(),
    ClassificationId: undefined,
    Classification: undefined,
    AgencyId: undefined,
    Agency: undefined,
    AdministrativeAreaId: undefined,
    AdministrativeArea: undefined,
    IsSensitive: undefined,
    IsVisibleToOtherAgencies: undefined,
    Location: undefined,
    ProjectNumbers: undefined,
    PropertyTypeId: undefined,
    PropertyType: undefined,
    Address1: undefined,
    Address2: undefined,
    Postal: undefined,
    SiteId: undefined,
    CreatedById: undefined,
    CreatedBy: undefined,
    UpdatedById: undefined,
    UpdatedBy: undefined,
    Fiscals: [],
    Evaluations: [],
  };
};

<<<<<<< HEAD
export const produceBuilding = (): Building => {
  const id = faker.string.uuid() as UUID;
  return {
    Id: faker.number.int({ max: 10 }),
    CreatedOn: faker.date.anytime(),
    UpdatedOn: faker.date.anytime(),
    Name: faker.string.alphanumeric(),
    Description: faker.string.alphanumeric(),
    BuildingConstructionTypeId: undefined,
    BuildingConstructionType: undefined,
    BuildingFloorCount: undefined,
    BuildingPredominateUseId: undefined,
    BuildingPredominateUse: undefined,
    BuildingTenancy: undefined,
    RentableArea: undefined,
    BuildingOccupantTypeId: undefined,
    BuildingOccupantType: undefined,
    LeaseExpiry: undefined,
    OccupantName: undefined,
    TransferLeaseOnSale: undefined,
    BuildingTenancyUpdatedOn: undefined,
    EncumbranceReason: undefined,
    LeasedLandMetadata: undefined,
    TotalArea: undefined,
    ClassificationId: undefined,
    Classification: undefined,
    AgencyId: undefined,
    Agency: produceAgency(id),
    AdministrativeAreaId: undefined,
    AdministrativeArea: undefined,
    IsSensitive: undefined,
    IsVisibleToOtherAgencies: undefined,
    Location: undefined,
    ProjectNumbers: undefined,
    PropertyTypeId: undefined,
    PropertyType: undefined,
    Address1: undefined,
    Address2: undefined,
    Postal: undefined,
    SiteId: undefined,
    CreatedById: undefined,
    CreatedBy: undefined,
    UpdatedById: undefined,
    UpdatedBy: undefined,
  };
=======
export const produceEmailStatus = (props: Partial<IChesStatusResponse>): IChesStatusResponse => {
  const email: IChesStatusResponse = {
    status: props.status ?? 'completed',
    tag: props.tag ?? undefined,
    txId: props.txId ?? faker.string.uuid(),
    updatedTS: new Date().getTime(),
    createdTS: new Date().getTime(),
  };
  return email;
};

export const produceEmail = (props: Partial<IEmail>): IEmail => {
  const email: IEmail = {
    from: props.from ?? faker.internet.email(),
    to: props.to ?? [faker.internet.email()],
    bodyType: props.bodyType ?? ('text' as EmailBody.Text), //I love that Jest makes you do this!!
    subject: props.subject ?? faker.lorem.sentence(),
    body: props.body ?? faker.lorem.paragraph(),
    ...props,
  };
  return email;
>>>>>>> 3a04c58a
};<|MERGE_RESOLUTION|>--- conflicted
+++ resolved
@@ -7,11 +7,9 @@
 import { Role as RolesEntity } from '@/typeorm/Entities/Role';
 import { KeycloakUser } from '@bcgov/citz-imb-kc-express';
 import { Parcel } from '@/typeorm/Entities/Parcel';
-<<<<<<< HEAD
 import { Building } from '@/typeorm/Entities/Building';
-=======
 import { EmailBody, IChesStatusResponse, IEmail } from '@/services/ches/chesServices';
->>>>>>> 3a04c58a
+
 
 export class MockRes {
   statusValue: any;
@@ -213,7 +211,6 @@
   };
 };
 
-<<<<<<< HEAD
 export const produceBuilding = (): Building => {
   const id = faker.string.uuid() as UUID;
   return {
@@ -259,7 +256,7 @@
     UpdatedById: undefined,
     UpdatedBy: undefined,
   };
-=======
+
 export const produceEmailStatus = (props: Partial<IChesStatusResponse>): IChesStatusResponse => {
   const email: IChesStatusResponse = {
     status: props.status ?? 'completed',
@@ -281,5 +278,4 @@
     ...props,
   };
   return email;
->>>>>>> 3a04c58a
 };