import controllers from '@/controllers';
import { Request, Response } from 'express';
import {
  MockReq,
  MockRes,
  getRequestHandlerMocks,
  produceParcel,
} from '../../../testUtils/factories';
import { DeleteResult } from 'typeorm';
import { ErrorWithCode } from '@/utilities/customErrors/ErrorWithCode';

const _getParcelById = jest.fn().mockImplementation(() => produceParcel());
const _updateParcel = jest.fn().mockImplementation(() => produceParcel());
const _deleteParcel = jest.fn().mockImplementation((): DeleteResult => ({ raw: {} }));
const _addParcel = jest.fn().mockImplementation(() => produceParcel());
const _getParcels = jest.fn().mockImplementation(() => [produceParcel()]);
jest.mock('@/services/parcels/parcelServices', () => ({
  getParcelById: () => _getParcelById(),
  updateParcel: () => _updateParcel(),
  deleteParcelById: () => _deleteParcel(),
  getParcels: () => _getParcels(),
  addParcel: () => _addParcel(),
}));

describe('UNIT - Parcels', () => {
  let mockRequest: Request & MockReq, mockResponse: Response & MockRes;

  beforeEach(() => {
    const { mockReq, mockRes } = getRequestHandlerMocks();
    mockRequest = mockReq;
    mockResponse = mockRes;
  });

  describe('GET /properties/parcels/:parcelId', () => {
    it('should return 200 with a correct response body', async () => {
      mockRequest.params.parcelId = '1';
      await controllers.getParcel(mockRequest, mockResponse);
      expect(mockResponse.statusValue).toBe(200);
    });

    it('should return 400 when ID is incorrect', async () => {
      mockRequest.params.parcelId = 'non-integer';
      await controllers.getParcel(mockRequest, mockResponse);
      expect(mockResponse.statusValue).toBe(400);
    });

    it('should return 404 when resource not found', async () => {
      _getParcelById.mockImplementationOnce(() => null);
      mockRequest.params.parcelId = '1';
      await controllers.getParcel(mockRequest, mockResponse);
      expect(mockResponse.statusValue).toBe(404);
    });

    it('should throw an error when getParcelById throws an error due to mis-matched id', async () => {
      _getParcelById.mockImplementationOnce(() => {
        throw new Error();
      });
      mockRequest.params.parcelId = '1';
      expect(async () => await controllers.getParcel(mockRequest, mockResponse)).rejects.toThrow();
    });
  });

  describe('PUT /properties/parcels/:id', () => {
    it('should return 200 with a correct response body', async () => {
      mockRequest.params.parcelId = '1';
      mockRequest.body = produceParcel();
      mockRequest.body.Id = 1;
      await controllers.updateParcel(mockRequest, mockResponse);
      expect(mockResponse.statusValue).toBe(200);
    });

    it('should return 404 when resource is not found', async () => {
      _updateParcel.mockImplementationOnce(() => null);
      mockRequest.params.parcelId = '1';
      mockRequest.body.Id = 1;
      await controllers.updateParcel(mockRequest, mockResponse);
      expect(mockResponse.statusValue).toBe(404);
    });

    it('should return 400 if parcel is ID mistmatch', async () => {
      mockRequest.params.parcelId = '1';
      mockRequest.body = produceParcel();
      mockRequest.body.Id = 2;
      await controllers.updateParcel(mockRequest, mockResponse);
      expect(mockResponse.statusValue).toBe(400);
    });

    it('should throw an error when updateParcel service throws an error', async () => {
      _updateParcel.mockImplementationOnce(() => {
        throw new Error();
      });
      mockRequest.params.parcelId = '1';
      mockRequest.body = produceParcel();
      mockRequest.body.Id = 1;
      expect(
        async () => await controllers.updateParcel(mockRequest, mockResponse),
      ).rejects.toThrow();
    });
  });

  describe('DELETE /properties/parcels/:id', () => {
    it('should return 200 with a correct response body', async () => {
      mockRequest.params.parcelId = '1';
      await controllers.deleteParcel(mockRequest, mockResponse);
      expect(mockResponse.statusValue).toBe(200);
    });
    it('should return status 400 on incorrect parcelId', async () => {
      mockRequest.params.parcelId = 'non-integer';
      await controllers.deleteParcel(mockRequest, mockResponse);
      expect(mockResponse.statusValue).toBe(400);
    });
    it('should throw an error when deleteParcel throws an error due to mis-matched id', async () => {
      mockRequest.params.parcelId = '1';
      _deleteParcel.mockImplementationOnce(() => {
        throw new Error();
      });
      expect(
        async () => await controllers.deleteParcel(mockRequest, mockResponse),
      ).rejects.toThrow();
    });
    it('should throw an error when deleteParcel throws an error due to missing record', async () => {
      _deleteParcel.mockImplementationOnce(() => {
        throw new ErrorWithCode('', 404);
      });
      mockRequest.params.parcelId = '1';
      expect(
        async () => await controllers.deleteParcel(mockRequest, mockResponse),
      ).rejects.toThrow();
    });
  });

  describe('GET /properties/parcels', () => {
    it('should return 200 with a correct response body', async () => {
      mockRequest.query.pid = '1';
      await controllers.getParcels(mockRequest, mockResponse);
      expect(mockResponse.statusValue).toBe(200);
      expect(Array.isArray(mockResponse.sendValue)).toBeTruthy();
    });
    it('should return 400 on incorrect filter', async () => {
      mockRequest.query.isSensitive = {};
      await controllers.getParcels(mockRequest, mockResponse);
      expect(mockResponse.statusValue).toBe(400);
    });
    it('should throw an error when getParcels service throws an error', async () => {
      mockRequest.query.pid = '1';
      _getParcels.mockImplementationOnce(() => {
        throw new Error();
      });
<<<<<<< HEAD
      await controllers.getParcels(mockRequest, mockResponse);
      expect(mockResponse.statusValue).toBe(400);
=======
      expect(
        async () => await controllers.filterParcelsQueryString(mockRequest, mockResponse),
      ).rejects.toThrow();
>>>>>>> 78f1eca3
    });
  });

  describe('POST /properties/parcels', () => {
    it('should return 201 with a correct response body', async () => {
      mockRequest.body = produceParcel();
      await controllers.addParcel(mockRequest, mockResponse);
      expect(mockResponse.statusValue).toBe(201);
    });
    it('should throw an error when addParcel service throws an error', async () => {
      _addParcel.mockImplementationOnce(() => {
        throw new Error();
      });
      expect(async () => await controllers.addParcel(mockRequest, mockResponse)).rejects.toThrow();
    });
  });

  describe('PUT /properties/parcel/:id/financial', () => {
    xit('should return the stub response of 501', async () => {
      await controllers.getParcels(mockRequest, mockResponse);
      expect(mockResponse.statusValue).toBe(501);
    });

    xit('should return 200 with a correct response body', async () => {
      mockRequest.params.parcelId = '1';
      await controllers.getParcels(mockRequest, mockResponse);
      expect(mockResponse.statusValue).toBe(200);
    });
  });

  describe('GET /properties/parcel/check/pin-available', () => {
    xit('should return the stub response of 501', async () => {
      await controllers.getParcels(mockRequest, mockResponse);
      expect(mockResponse.statusValue).toBe(501);
    });

    xit('should return a status of 200', async () => {
      mockRequest.query.pin = '1234';
      await controllers.checkPinAvailable(mockRequest, mockResponse);
      expect(mockResponse.statusValue).toBe(200);
    });
  });

  describe('GET /properties/parcel/check/pid-available', () => {
    xit('should return the stub response of 501', async () => {
      await controllers.getParcels(mockRequest, mockResponse);
      expect(mockResponse.statusValue).toBe(501);
    });

    xit('should return a status of 200', async () => {
      mockRequest.query.pid = '1234';
      await controllers.checkPidAvailable(mockRequest, mockResponse);
      expect(mockResponse.statusValue).toBe(200);
    });
  });
});<|MERGE_RESOLUTION|>--- conflicted
+++ resolved
@@ -146,14 +146,9 @@
       _getParcels.mockImplementationOnce(() => {
         throw new Error();
       });
-<<<<<<< HEAD
-      await controllers.getParcels(mockRequest, mockResponse);
-      expect(mockResponse.statusValue).toBe(400);
-=======
       expect(
         async () => await controllers.filterParcelsQueryString(mockRequest, mockResponse),
       ).rejects.toThrow();
->>>>>>> 78f1eca3
     });
   });
 
