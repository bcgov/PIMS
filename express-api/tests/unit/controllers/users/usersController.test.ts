--- conflicted
+++ resolved
@@ -34,17 +34,10 @@
   activateUser: () => _activateUser(),
   getAccessRequest: () => _getAccessRequest(),
   getAccessRequestById: () => _getAccessRequestById(),
-<<<<<<< HEAD
   deleteAccessRequest: (request: AccessRequest) => _deleteAccessRequest(request),
-  addAccessRequest: (request: AccessRequest, _kc: KeycloakUser) => _addAccessRequest(request),
-  updateAccessRequest: (request: AccessRequest, _kc: KeycloakUser) => _updateAccessRequest(request),
-=======
-  deleteAccessRequest: (request: AccessRequests) => _deleteAccessRequest(request),
   addKeycloakUserOnHold: (kc: KeycloakUser, agencyId: string, position: string, note: string) =>
     _addKeycloakUserOnHold(kc, agencyId, position, note),
-  updateAccessRequest: (request: AccessRequests, _kc: KeycloakUser) =>
-    _updateAccessRequest(request),
->>>>>>> 8a0fc171
+  updateAccessRequest: (request: AccessRequest, _kc: KeycloakUser) => _updateAccessRequest(request),
   getAgencies: () => _getAgencies(),
   getAdministrators: () => _getAdministrators(),
 }));
