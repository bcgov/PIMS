--- conflicted
+++ resolved
@@ -38,10 +38,6 @@
     mockResponse = mockRes;
   });
 
-<<<<<<< HEAD
-  // TODO: Add additional test cases when this endpoint starts using CHES
-=======
->>>>>>> 0ef89d9a
   describe('POST /reports/error', () => {
     it('should return 200 status and error info in body', async () => {
       mockRequest.body = error;
