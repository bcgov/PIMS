--- conflicted
+++ resolved
@@ -1,11 +1,7 @@
 import { AppDataSource } from '@/appDataSource';
 import userServices from '@/services/admin/usersServices';
 import { IKeycloakRole } from '@/services/keycloak/IKeycloakRole';
-<<<<<<< HEAD
-import { Users } from '@/typeorm/Entities/Users';
-=======
-import { User } from '@/typeorm/Entities/User_Role_Claim';
->>>>>>> 1a96799c
+import { User } from '@/typeorm/Entities/User';
 import { produceUser } from 'tests/testUtils/factories';
 import { DeepPartial } from 'typeorm';
 import { z } from 'zod';
