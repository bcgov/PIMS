import { AppDataSource } from '@/appDataSource';
import rolesServices from '@/services/admin/rolesServices';
<<<<<<< HEAD
import { Roles } from '@/typeorm/Entities/Roles';
=======
import { Role } from '@/typeorm/Entities/User_Role_Claim';
>>>>>>> 1a96799c
import { produceRole } from 'tests/testUtils/factories';
import { DeepPartial } from 'typeorm';

const _rolesFind = jest
  .spyOn(AppDataSource.getRepository(Role), 'find')
  .mockImplementation(async () => [produceRole()]);
const _rolesSave = jest
  .spyOn(AppDataSource.getRepository(Role), 'save')
  .mockImplementation(async (role: DeepPartial<Role> & Role) => role);
const _rolesUpdate = jest
  .spyOn(AppDataSource.getRepository(Role), 'update')
  .mockImplementation(async (id, role) => ({ raw: {}, generatedMaps: [role], affected: 1 }));
const _rolesRemove = jest
  .spyOn(AppDataSource.getRepository(Role), 'remove')
  .mockImplementation(async (role) => role);

const _roleFindOne = jest
  .spyOn(AppDataSource.getRepository(Role), 'findOne')
  .mockImplementation(async () => produceRole());

describe('UNIT - Admin roles services', () => {
  beforeEach(() => jest.clearAllMocks());

  describe('getRoles', () => {
    it('should get all roles', async () => {
      const roles = await rolesServices.getRoles({});
      expect(_rolesFind).toHaveBeenCalledTimes(1);
      expect(Array.isArray(roles)).toBe(true);
    });
  });

  describe('addRole', () => {
    it('should save a role and return it', async () => {
      _roleFindOne.mockResolvedValueOnce(null);
      const role = produceRole();
      const ret = await rolesServices.addRole(role);
      expect(_rolesSave).toHaveBeenCalledTimes(1);
      expect(role.Id).toBe(ret.Id);
    });
  });

  describe('updateRole', () => {
    it('should update a role and return it', async () => {
      const role = produceRole();
      const ret = await rolesServices.updateRole(role);
      expect(_rolesUpdate).toHaveBeenCalledTimes(1);
      expect(ret.Id).toBe(role.Id);
    });
  });

  describe('removeRole', () => {
    it('remove a role and return it', async () => {
      const role = produceRole();
      const ret = await rolesServices.removeRole(role);
      expect(_rolesRemove).toHaveBeenCalledTimes(1);
      expect(ret.Id).toBe(role.Id);
    });
  });
});<|MERGE_RESOLUTION|>--- conflicted
+++ resolved
@@ -1,10 +1,6 @@
 import { AppDataSource } from '@/appDataSource';
 import rolesServices from '@/services/admin/rolesServices';
-<<<<<<< HEAD
-import { Roles } from '@/typeorm/Entities/Roles';
-=======
-import { Role } from '@/typeorm/Entities/User_Role_Claim';
->>>>>>> 1a96799c
+import { Role } from '@/typeorm/Entities/Role';
 import { produceRole } from 'tests/testUtils/factories';
 import { DeepPartial } from 'typeorm';
 
