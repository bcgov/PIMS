--- conflicted
+++ resolved
@@ -1,22 +1,14 @@
 import { AppDataSource } from '@/appDataSource';
 import { Parcel } from '@/typeorm/Entities/Parcel';
-<<<<<<< HEAD
-import { produceParcel, produceParcelFiscal } from 'tests/testUtils/factories';
-import { DeepPartial } from 'typeorm';
+import { produceParcel, produceParcelFiscal, produceUser } from 'tests/testUtils/factories';
 import parcelService from '@/services/parcels/parcelServices';
 import { ParcelFilterSchema } from '@/services/parcels/parcelSchema';
 import { ErrorWithCode } from '@/utilities/customErrors/ErrorWithCode';
 import { ParcelFiscal } from '@/typeorm/Entities/ParcelFiscal';
 import { ParcelEvaluation } from '@/typeorm/Entities/ParcelEvaluation';
-=======
-import { produceParcel, produceUser } from 'tests/testUtils/factories';
 import { DeepPartial, UpdateResult } from 'typeorm';
-import parcelService from '@/services/parcels/parcelServices';
-import { ParcelFilterSchema } from '@/services/parcels/parcelSchema';
-import { ErrorWithCode } from '@/utilities/customErrors/ErrorWithCode';
 import userServices from '@/services/users/usersServices';
 import { ProjectProperty } from '@/typeorm/Entities/ProjectProperty';
->>>>>>> a7ec4804
 
 //jest.setTimeout(30000);
 
@@ -25,11 +17,6 @@
 const _parcelSave = jest
   .spyOn(parcelRepo, 'save')
   .mockImplementation(async (parcel: DeepPartial<Parcel> & Parcel) => parcel);
-
-<<<<<<< HEAD
-const _parcelDelete = jest
-  .spyOn(parcelRepo, 'delete')
-  .mockImplementation(async () => ({ generatedMaps: [], raw: {} }));
 
 const _parcelFindOne = jest.spyOn(parcelRepo, 'findOne').mockImplementation(async () => {
   const parcel = produceParcel();
@@ -45,11 +32,9 @@
 const _parcelEvaluationExists = jest
   .spyOn(AppDataSource.getRepository(ParcelEvaluation), 'exists')
   .mockImplementation(async () => true);
-=======
-const _parcelFindOne = jest
-  .spyOn(parcelRepo, 'findOne')
-  .mockImplementation(async () => produceParcel());
->>>>>>> a7ec4804
+// const _parcelFindOne = jest
+//   .spyOn(parcelRepo, 'findOne')
+//   .mockImplementation(async () => produceParcel());
 
 jest.spyOn(AppDataSource.getRepository(ProjectProperty), 'find').mockImplementation(async () => []);
 
