/* eslint-disable @typescript-eslint/no-unused-vars */
import { AppDataSource } from '@/appDataSource';
import userServices from '@/services/users/usersServices';
import { AccessRequest } from '@/typeorm/Entities/AccessRequest';
import { Agency } from '@/typeorm/Entities/Agency';
import { User } from '@/typeorm/Entities/User';
import { KeycloakUser } from '@bcgov/citz-imb-kc-express';
import { faker } from '@faker-js/faker';
import { produceAgency, produceRequest, produceUser } from 'tests/testUtils/factories';

const _usersFindOneBy = jest
  .spyOn(AppDataSource.getRepository(User), 'findOneBy')
  .mockImplementation(async (_where) => produceUser());

const _usersUpdate = jest
  .spyOn(AppDataSource.getRepository(User), 'update')
  .mockImplementation(async (_where) => ({ raw: {}, generatedMaps: [] }));

const _usersInsert = jest
  .spyOn(AppDataSource.getRepository(User), 'insert')
  .mockImplementation(async (_where) => ({ raw: {}, generatedMaps: [], identifiers: [] }));

const _requestInsert = jest
  .spyOn(AppDataSource.getRepository(AccessRequest), 'insert')
  .mockImplementation(async (req) => ({ raw: {}, generatedMaps: [{ ...req }], identifiers: [] }));

const _requestUpdate = jest
  .spyOn(AppDataSource.getRepository(AccessRequest), 'update')
  .mockImplementation(async (id, req) => ({
    raw: {},
    generatedMaps: [req],
    identifiers: [],
    affected: 1,
  }));

const _requestRemove = jest
  .spyOn(AppDataSource.getRepository(AccessRequest), 'remove')
  .mockImplementation(async (req) => req);
const _requestQueryGetOne = jest.fn().mockImplementation(() => produceRequest());
// eslint-disable-next-line @typescript-eslint/no-explicit-any
const _requestsCreateQueryBuilder: any = {
  select: () => _requestsCreateQueryBuilder,
  leftJoinAndSelect: () => _requestsCreateQueryBuilder,
  where: () => _requestsCreateQueryBuilder,
  andWhere: () => _requestsCreateQueryBuilder,
  orderBy: () => _requestsCreateQueryBuilder,
  getOne: () => _requestQueryGetOne(),
};

jest
  .spyOn(AppDataSource.getRepository(AccessRequest), 'createQueryBuilder')
  .mockImplementation(() => _requestsCreateQueryBuilder);

jest
  .spyOn(AppDataSource.getRepository(User), 'find')
  .mockImplementation(async () => [produceUser()]);

jest
  .spyOn(AppDataSource.getRepository(User), 'findOneOrFail')
  .mockImplementation(async () => produceUser());

jest
  .spyOn(AppDataSource.getRepository(AccessRequest), 'findOne')
  .mockImplementation(async () => produceRequest());

jest
  .spyOn(AppDataSource.getRepository(AccessRequest), 'findOneOrFail')
  .mockImplementation(async () => produceRequest());

jest
  .spyOn(AppDataSource.getRepository(Agency), 'findOne')
  .mockImplementation(async () => produceAgency());

jest
  .spyOn(AppDataSource.getRepository(Agency), 'findOneOrFail')
  .mockImplementation(async () => produceAgency());

jest
  .spyOn(AppDataSource.getRepository(Agency), 'find')
  .mockImplementation(async () => [produceAgency()]);

describe('UNIT - User services', () => {
  beforeEach(() => {
    jest.clearAllMocks();
  });

  const kcUser: KeycloakUser = {
    preferred_username: 'test',
    email: 'test@gov.bc.ca',
    display_name: 'test',
    identity_provider: 'idir',
    idir_user_guid: 'test',
    idir_username: 'test',
    given_name: 'test',
    family_name: 'test',
  };

  describe('getUser', () => {
    const user = produceUser();
    it('should return a user when called with a UUID', async () => {
      jest
        .spyOn(AppDataSource.getRepository(User), 'findOneBy')
        .mockImplementationOnce(async () => user);
      const result = await userServices.getUser(user.Id);
      expect(result.FirstName).toBe(user.FirstName);
    });

    it('should return a user when called with a username', async () => {
      jest
        .spyOn(AppDataSource.getRepository(User), 'findOneBy')
        .mockImplementationOnce(async () => user);
      const result = await userServices.getUser(user.Username);
      expect(result.FirstName).toBe(user.FirstName);
    });
  });

  describe('activateUser', () => {
    it('updates a user based off the kc username', async () => {
      const found = produceUser();
      found.Username = 'test';
      _usersFindOneBy.mockResolvedValueOnce(found);
      const user = await userServices.activateUser(kcUser);
      expect(_usersFindOneBy).toHaveBeenCalledTimes(1);
      expect(_usersUpdate).toHaveBeenCalledTimes(1);
    });
    it('adds a new user based off the kc username', async () => {
      _usersFindOneBy.mockResolvedValueOnce(null);
      const user = await userServices.activateUser(kcUser);
      expect(_usersFindOneBy).toHaveBeenCalledTimes(1);
      expect(_usersInsert).toHaveBeenCalledTimes(1);
    });
  });

  describe('getAccessRequest', () => {
    it('should get the latest accessRequest', async () => {
      const request = await userServices.getAccessRequest(kcUser);
      expect(AppDataSource.getRepository(AccessRequest).createQueryBuilder).toHaveBeenCalledTimes(
        1,
      );
    });
  });

  describe('getAccessRequestById', () => {
    xit('should get the accessRequest at the id specified', async () => {
      const user = produceUser();
      const req = produceRequest();
<<<<<<< HEAD
      req.User = user;
      req.UserId = user.Id;
=======
      req.KeycloakUserId = user.KeycloakUserId;
>>>>>>> 8a0fc171
      _usersFindOneBy.mockResolvedValueOnce(user);
      _requestQueryGetOne.mockImplementationOnce(() => req);
      const request = await userServices.getAccessRequestById(req.Id, kcUser);
    });
  });

  describe('deleteAccessRequest', () => {
    it('should return a deleted access request', async () => {
      const req = await userServices.deleteAccessRequest(produceRequest());
      expect(_requestRemove).toHaveBeenCalledTimes(1);
    });

    it('should throw an error if the access request does not exist', () => {
      jest
        .spyOn(AppDataSource.getRepository(AccessRequest), 'findOne')
        .mockImplementationOnce(() => undefined);
      expect(
        async () => await userServices.deleteAccessRequest(produceRequest()),
      ).rejects.toThrow();
    });
  });

  describe('addAccessRequest', () => {
    it('should add and return an access request', async () => {
      const agencyId = faker.string.alphanumeric();
      //const roleId = faker.string.uuid();
      const req = await userServices.addKeycloakUserOnHold(kcUser, agencyId, '', '');
      expect(_usersInsert).toHaveBeenCalledTimes(1);
    });
  });

  describe('updateAccessRequest', () => {
    xit('should update and return the access request', async () => {
      const req = produceRequest();
<<<<<<< HEAD
      _usersFindOneBy.mockResolvedValueOnce(req.User);
=======
      //_usersFindOneBy.mockResolvedValueOnce(req.UserId);
>>>>>>> 8a0fc171
      // eslint-disable-next-line @typescript-eslint/no-explicit-any
      req.RoleId = {} as any;
      const request = await userServices.updateAccessRequest(req, kcUser);
      expect(_requestUpdate).toHaveBeenCalledTimes(1);
    });

    it('should throw an error if the provided access request is null', () => {
      expect(async () => await userServices.updateAccessRequest(null, kcUser)).rejects.toThrow();
    });
  });

  describe('getAgencies', () => {
    it('should return an array of agency ids', async () => {
      const agencies = await userServices.getAgencies('test');
      expect(AppDataSource.getRepository(User).findOneOrFail).toHaveBeenCalledTimes(1);
      expect(AppDataSource.getRepository(Agency).find).toHaveBeenCalledTimes(1);
      expect(Array.isArray(agencies)).toBe(true);
    });
  });

  describe('getAdministrators', () => {
    it('should return users that have administrative role in the given agencies', async () => {
      const admins = await userServices.getAdministrators(['123', '456']);
      expect(AppDataSource.getRepository(User).find).toHaveBeenCalledTimes(1);
      expect(Array.isArray(admins)).toBe(true);
    });
  });

  describe('normalizeKeycloakUser', () => {
    it('should return a normalized user from IDIR', () => {
      const result = userServices.normalizeKeycloakUser(kcUser);
      expect(result.given_name).toBe(kcUser.given_name);
      expect(result.family_name).toBe(kcUser.family_name);
      expect(result.username).toBe(kcUser.preferred_username);
    });

    // TODO: This function looks like it should handle BCeID users, but the param type doesn't fit
    // It should also allow business and basic bceid users, not just basic
    // it('should return a normalized BCeID user', () => {
    //   const bceidUser = {
    //     identity_provider: 'bciedbasic',
    //     preferred_username: 'Test',
    //     bceid_user_guid: '00000000000000000000000000000000',
    //     bceid_username: 'test',
    //     display_name: 'Test',
    //     email: 'test@gov.bc.ca'
    //   }
    //   const result = userServices.normalizeKeycloakUser(bceidUser);
    //   expect(result.given_name).toBe('');
    //   expect(result.family_name).toBe('');
    //   expect(result.username).toBe(bceidUser.preferred_username);
    //   expect(result.guid).toBe('00000000-0000-0000-0000-000000000000')
    // })
  });
});<|MERGE_RESOLUTION|>--- conflicted
+++ resolved
@@ -144,12 +144,8 @@
     xit('should get the accessRequest at the id specified', async () => {
       const user = produceUser();
       const req = produceRequest();
-<<<<<<< HEAD
       req.User = user;
       req.UserId = user.Id;
-=======
-      req.KeycloakUserId = user.KeycloakUserId;
->>>>>>> 8a0fc171
       _usersFindOneBy.mockResolvedValueOnce(user);
       _requestQueryGetOne.mockImplementationOnce(() => req);
       const request = await userServices.getAccessRequestById(req.Id, kcUser);
@@ -174,7 +170,7 @@
 
   describe('addAccessRequest', () => {
     it('should add and return an access request', async () => {
-      const agencyId = faker.string.alphanumeric();
+      const agencyId = faker.number.int();
       //const roleId = faker.string.uuid();
       const req = await userServices.addKeycloakUserOnHold(kcUser, agencyId, '', '');
       expect(_usersInsert).toHaveBeenCalledTimes(1);
@@ -184,11 +180,7 @@
   describe('updateAccessRequest', () => {
     xit('should update and return the access request', async () => {
       const req = produceRequest();
-<<<<<<< HEAD
-      _usersFindOneBy.mockResolvedValueOnce(req.User);
-=======
       //_usersFindOneBy.mockResolvedValueOnce(req.UserId);
->>>>>>> 8a0fc171
       // eslint-disable-next-line @typescript-eslint/no-explicit-any
       req.RoleId = {} as any;
       const request = await userServices.updateAccessRequest(req, kcUser);
