using System;
using System.Collections.Generic;
using System.IO;
using System.Linq;
using System.Net.Http;
using System.Security.Claims;
using System.Text.Json;
using System.Threading.Tasks;
using Microsoft.AspNetCore.Authorization;
using Microsoft.AspNetCore.Mvc;
using Microsoft.Extensions.Configuration;
using Microsoft.Extensions.Logging;
using Pims.Api.Models;
using MembershipModel = Pims.Api.Membership.Models;
using Model = Pims.Api.Models;

namespace Pims.Api.Controllers
{
    /// <summary>
    /// UserController class, provides endpoints for managing users.
    /// </summary>
    [Authorize(Roles = "contributor")]
    [ApiController]
    [Route("/api/[controller]")]
    public class UserController : ControllerBase
    {
        #region Variables
        private readonly ILogger<UserController> _logger;
        private readonly IConfiguration _configuration;
        private readonly IHttpClientFactory _clientFactory;
        #endregion

        #region Constructors
        /// <summary>
        /// Creates a new instance of a UserController class.
        /// </summary>
        /// <param name="logger"></param>
        /// <param name="configuration"></param>
        /// <param name="clientFactory"></param>
<<<<<<< HEAD
        public UserController (ILogger<UserController> logger, IConfiguration configuration, IHttpClientFactory clientFactory)
=======
        public UserController(ILogger<UserController> logger, IConfiguration configuration, IHttpClientFactory clientFactory)
>>>>>>> 5850ca37
        {
            _logger = logger;
            _configuration = configuration;
            _clientFactory = clientFactory;
        }
        #endregion

        #region Endpoints
        /// <summary>
        /// Redirects user to the keycloak users list endpoint.
        /// </summary>
        /// <returns></returns>
        [HttpGet("/api/users")]
        public IActionResult UserList()
        {
            var usersUrl = _configuration.GetSection("Keycloak:Users");

            return new RedirectResult(usersUrl?.Value);

            // var token = Request.Headers["Authorization"];
            // var request = new HttpRequestMessage (HttpMethod.Get, usersUrl?.Value);
            // request.Headers.Add ("Authorization", token.ToString ());
            // request.Headers.Add ("X-Forwarded-For", Request.Host.Value);

            // var client = _clientFactory.CreateClient ();
            // var response = await client.SendAsync (request);

            // if (response.IsSuccessStatusCode)
            // {
            //     using (var responseStream = await response.Content.ReadAsStreamAsync ())
            //     {
            //         var results = await JsonSerializer.DeserializeAsync<IEnumerable<MembershipModel.User>> (responseStream);
            //         var users = results.Select (r => new Model.User (r)).ToArray ();
            //         return new JsonResult (users);
            //     }
            // }
            // else
            // {
            //     return new StatusCodeResult ((int) response.StatusCode);
            // }
        }
        #endregion
    }
}<|MERGE_RESOLUTION|>--- conflicted
+++ resolved
@@ -37,11 +37,7 @@
         /// <param name="logger"></param>
         /// <param name="configuration"></param>
         /// <param name="clientFactory"></param>
-<<<<<<< HEAD
-        public UserController (ILogger<UserController> logger, IConfiguration configuration, IHttpClientFactory clientFactory)
-=======
         public UserController(ILogger<UserController> logger, IConfiguration configuration, IHttpClientFactory clientFactory)
->>>>>>> 5850ca37
         {
             _logger = logger;
             _configuration = configuration;
