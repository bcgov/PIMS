using System;
using System.Collections.Generic;

namespace Pims.Api.Areas.Project.Models.Dispose
{
    /// <summary>
    /// ProjectModel class, provides a model to represent the project.
    /// </summary>
    public class ProjectModel : Api.Models.BaseModel
    {
        #region Properties
        /// <summary>
        /// get/set - The primary key to identify the project.
        /// </summary>
        public int Id { get; set; }
        /// <summary>
        /// get/set - A unique project number to identify the project.
        /// </summary>
        public string ProjectNumber { get; set; }

        /// <summary>
        /// get/set - The name to identify the project.
        /// </summary>
        public string Name { get; set; }

        /// <summary>
        /// get/set - The reported fiscal year this project.
        /// </summary>
        public int ReportedFiscalYear { get; set; }
        /// <summary>
        /// get/set - The actual or forecasted fiscal year.
        /// </summary>
        public int ActualFiscalYear { get; set; }

        /// <summary>
        /// get/set - The project manager name(s).
        /// </summary>
        public string Manager { get; set; }

        /// <summary>
        /// get/set - The foreign key to the workflow.
        /// </summary>
        public int WorkflowId { get; set; }

        /// <summary>
        /// get/set - The code of the workflow.
        /// </summary>
        public string WorkflowCode { get; set; }

        /// <summary>
        /// get/set - The foreign key to the project status.
        /// </summary>
        public int StatusId { get; set; }

        /// <summary>
        /// get/set - The code of the project status.
        /// </summary>
        public string StatusCode { get; set; }

        /// <summary>
        /// get/set - The status of the project.
        /// </summary>
        public ProjectStatusModel Status { get; set; }

        /// <summary>
        /// get/set - The foreign key to the project risk.
        /// </summary>
        public int RiskId { get; set; }

        /// <summary>
        /// get/set - The project risk name.
        /// </summary>
        public string Risk { get; set; }

        /// <summary>
        /// get/set - The foreign key to the tier level.
        /// </summary>
        public int TierLevelId { get; set; }

        /// <summary>
        /// get/set - The tier level of the project.
        /// </summary>
        public string TierLevel { get; set; }

        /// <summary>
        /// get/set - The project description.
        /// </summary>
        public string Description { get; set; }

        /// <summary>
        /// get/set - The project note.
        /// </summary>
        public string Note { get; set; }

        /// <summary>
        /// get/set - A shared note between SRES and agency.
        /// </summary>
        public string PublicNote { get; set; }

        /// <summary>
        /// get/set - A private note for SRES only.
        /// </summary>
        public string PrivateNote { get; set; }

        /// <summary>
        /// get/set - Notes for appraisal value.
        /// </summary>
        public string AppraisedNote { get; set; }

        /// <summary>
        /// get/set - Note summerizing offers received.
        /// </summary>
        public string OffersNote { get; set; }

        /// <summary>
        /// get/set - Note for reporting.
        /// </summary>
        public string ReportingNote { get; set; }

        /// <summary>
        /// get/set - Note for comments.
        /// </summary>
        public string Comments { get; set; }

        /// <summary>
        /// get/set - Text field describing project purchaser.
        /// </summary>
        public string Purchaser { get; set; }

        /// <summary>
        /// get/set - Whether or not the contract for the project is conditional
        /// </summary>
        public bool? IsContractConditional { get; set; }

        /// <summary>
        /// get/set - The foreign key to the owning agency.
        /// </summary>
        public int AgencyId { get; set; }

        /// <summary>
        /// get/set - The owning agency name.
        /// </summary>
        public string Agency { get; set; }

        /// <summary>
        /// get/set - The owning agency code.
        /// </summary>
        public string AgencyCode { get; set; }

        /// <summary>
        /// get/set - The owning subagency name.
        /// </summary>
        public string SubAgency { get; set; }

        /// <summary>
        /// get/set - The owning subagency code.
        /// </summary>
        public string SubAgencyCode { get; set; }

        /// <summary>
        /// get/set - When the project was submitted.
        /// </summary>
        public DateTime? SubmittedOn { get; set; }

        /// <summary>
        /// get/set - When the project was approved.
        /// </summary>
        public DateTime? ApprovedOn { get; set; }

        /// <summary>
        /// get/set - When the project was denied.
        /// </summary>
        public DateTime? DeniedOn { get; set; }

        /// <summary>
        /// get/set - When the project was cancelled.
        /// </summary>
        public DateTime? CancelledOn { get; set; }

        /// <summary>
        /// get/set - When the initial enhanced referral notification was sent.
        /// </summary>
        public DateTime? InitialNotificationSentOn { get; set; }

        /// <summary>
        /// get/set - When the 30 day enhanced referral notification was sent.
        /// </summary>
        public DateTime? ThirtyDayNotificationSentOn { get; set; }

        /// <summary>
        /// get/set - When the 60 day enhanced referral notification was sent.
        /// </summary>
        public DateTime? SixtyDayNotificationSentOn { get; set; }

        /// <summary>
        /// get/set - When the 90 day enhanced referral notification was sent.
        /// </summary>
        public DateTime? NinetyDayNotificationSentOn { get; set; }

        /// <summary>
        /// get/set - When the on hold enhanced referral notification was sent.
        /// </summary>
        public DateTime? OnHoldNotificationSentOn { get; set; }

        /// <summary>
        /// get/set - When the project was transferred within the GRE.
        /// </summary>
        public DateTime? TransferredWithinGreOn { get; set; }

        /// <summary>
        /// get/set - When the clearance enhanced referral notification was sent.
        /// </summary>
        public DateTime? ClearanceNotificationSentOn { get; set; }

        /// <summary>
        /// get/set - When a request to be added to SPL was received.
        /// </summary>
        public DateTime? RequestForSplReceivedOn { get; set; }

        /// <summary>
        /// get/set - When the project was approved to be added to SPL.
        /// </summary>
        public DateTime? ApprovedForSplOn { get; set; }

        /// <summary>
        /// get/set - When the project was externally marketed.
        /// </summary>
        public DateTime? MarketedOn { get; set; }

        /// <summary>
        /// get/set - When the project was disposed.
        /// </summary>
        public DateTime? DisposedOn { get; set; }

        /// <summary>
        /// get/set - When the project was disposed.
        /// </summary>
        public DateTime? OfferAcceptedOn { get; set; }

        /// <summary>
        /// get/set - When the project was assessed.
        /// </summary>
        public DateTime? AssessedOn { get; set; }

        /// <summary>
        /// get/set - When the project had its sale adjusted.
        /// </summary>
        public DateTime? AdjustedOn { get; set; }

        /// <summary>
        /// get/set - When the preliminary form was signed on.
        /// </summary>
        public DateTime? PreliminaryFormSignedOn { get; set; }

        /// <summary>
        /// get/set - When the final form was signed on.
        /// </summary>
        public DateTime? FinalFormSignedOn { get; set; }

        /// <summary>
        /// get/set - When the prior year adjustment sale date occurred on.
        /// </summary>
        public DateTime? PriorYearAdjustmentOn { get; set; }

        /// <summary>
        /// get/set - Whether an exemption was requested for the ERP.
        /// </summary>
        public bool ExemptionRequested { get; set; }

        /// <summary>
        /// get/set - The rational for the exemption from ERP.
        /// </summary>
        public string ExemptionRationale { get; set; }

        /// <summary>
        /// get/set - The date the ADM approved the exemption.
        /// </summary>
        public DateTime? ExemptionApprovedOn { get; set; }

        /// <summary>
<<<<<<< HEAD
=======
        /// get/set - The netbook value which is the sum of the properties.
        /// </summary>
        public decimal NetBook { get; set; }

        /// <summary>
>>>>>>> 7bf6a39e
        /// get/set - The market value.
        /// </summary>
        public decimal Market { get; set; }

        /// <summary>
        /// get/set - The appraised value.
        /// </summary>
        public decimal Appraised { get; set; }

        /// <summary>
        /// get/set - The assessed value.
        /// </summary>
        public decimal Assessed { get; set; }

        /// <summary>
        /// get/set - The sales cost.
        /// </summary>
        public decimal? SalesCost { get; set; }

        /// <summary>
        /// get/set - The net proceeds
        /// </summary>
        public decimal? NetProceeds { get; set; }

        /// <summary>
        /// get/set - The program cost.
        /// </summary>
        public decimal? ProgramCost { get; set; }

        /// <summary>
        /// get/set - The gain or loss from selling the properties.
        /// </summary>
        public decimal? GainLoss { get; set; }

        /// <summary>
        /// get/set - The SPP Capitalization value.
        /// </summary>
        public decimal? SppCapitalization { get; set; }

        /// <summary>
        /// get/set - The gain before SPL.
        /// </summary>
        public decimal? GainBeforeSpl { get; set; }

        /// <summary>
        /// get/set - OCG final statement.
        /// </summary>
        public decimal? OcgFinancialStatement { get; set; }

        /// <summary>
        /// get/set - Record the interest component.
        /// </summary>
        public decimal? InterestComponent { get; set; }

        /// <summary>
        /// get/set - Amount offered during SPL
        /// </summary>
        public decimal? OfferAmount { get; set; }

        /// <summary>
        /// get/set - Whether the sale includes a lease in place (SLIP).
        /// </summary>
        public bool SaleWithLeaseInPlace { get; set; }

        /// <summary>
        /// get/set - Whether an adjustment to prior year sale is required.
        /// </summary>
        public bool PriorYearAdjustment { get; set; }

        /// <summary>
        /// get/set - Whether an adjustment to prior year sale is required.
        /// </summary>
        public decimal? PriorYearAdjustmentAmount { get; set; }

        /// <summary>
        /// get/set - Panned future user description.
        /// </summary>
        public string PlannedFutureUse { get; set; }

        /// <summary>
        /// get/set - the real estate agent
        /// </summary>
        public string Realtor { get; set; }

        /// <summary>
        /// get/set - the real estate agent's rate for this project
        /// </summary>
        public string RealtorRate { get; set; }

        /// <summary>
        /// get/set - the real estate agent's commission for this project
        /// </summary>
        public decimal? RealtorCommission { get; set; }

        /// <summary>
        /// get/set - who signed the preliminary form.
        /// </summary>
        public string PreliminaryFormSignedBy { get; set; }

        /// <summary>
        /// get/set - who signed the final form.
        /// </summary>
        public string FinalFormSignedBy { get; set; }

        /// <summary>
        /// get/set - When the request to be removed from SPL was.
        /// </summary>
        public DateTime? RemovalFromSplRequestOn { get; set; }

        /// <summary>
        /// get/set - When the request to be removed from SPL was approved on.
        /// </summary>
        public DateTime? RemovalFromSplApprovedOn { get; set; }

        /// <summary>
        /// get/set - A note with the reason to remove the project from SPL.
        /// </summary>
        /// <value></value>
        public string RemovalFromSplRationale { get; set; }

        /// <summary>
        /// get/set - An array of project notes.
        /// </summary>
        public IEnumerable<ProjectNoteModel> Notes { get; set; } = new List<ProjectNoteModel>();

        /// <summary>
        /// get/set - An array of properties associated with this project.
        /// </summary>
        public IEnumerable<ProjectPropertyModel> Properties { get; set; } = new List<ProjectPropertyModel>();

        /// <summary>
        /// get/set - An array of tasks associated with this project.
        /// </summary>
        public IEnumerable<ProjectTaskModel> Tasks { get; set; } = new List<ProjectTaskModel>();

        /// <summary>
        /// get/set - An array of agency responses associated with this project.
        /// </summary>
        public IEnumerable<ProjectAgencyResponse> ProjectAgencyResponses { get; set; } = new List<ProjectAgencyResponse>();
        #endregion
    }
}<|MERGE_RESOLUTION|>--- conflicted
+++ resolved
@@ -278,14 +278,11 @@
         public DateTime? ExemptionApprovedOn { get; set; }
 
         /// <summary>
-<<<<<<< HEAD
-=======
         /// get/set - The netbook value which is the sum of the properties.
         /// </summary>
         public decimal NetBook { get; set; }
 
         /// <summary>
->>>>>>> 7bf6a39e
         /// get/set - The market value.
         /// </summary>
         public decimal Market { get; set; }
