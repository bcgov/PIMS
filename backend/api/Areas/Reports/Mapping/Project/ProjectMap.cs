--- conflicted
+++ resolved
@@ -93,10 +93,6 @@
                     dest.DisposedOn = metadata.DisposedOn;
                     dest.MarketedOn = metadata.MarketedOn;
                     dest.Purchaser = metadata.Purchaser;
-<<<<<<< HEAD
-                    dest.IsContractConditional = metadata.IsContractConditional;
-=======
->>>>>>> 7bf6a39e
                 });
         }
         #endregion
