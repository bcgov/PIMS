--- conflicted
+++ resolved
@@ -46,11 +46,7 @@
                 .Map(dest => dest.Path, src => (string)null)
                 .Map(dest => dest.Manager, src => src.Manager)
                 .Map(dest => dest.ReportingNote, src => src.GetNoteText(Entity.NoteTypes.Reporting))
-<<<<<<< HEAD
-                .Map(dest => dest.FinancialNote, src => src.GetNoteText(Entity.NoteTypes.Financial))  
-=======
                 .Map(dest => dest.FinancialNote, src => src.GetNoteText(Entity.NoteTypes.Financial))
->>>>>>> 7bf6a39e
                 .AfterMapping((src, dest) =>
                  {
                      var metadata = JsonSerializer.Deserialize<Entity.Models.DisposalProjectMetadata>(src.Metadata ?? "{}", _serializerOptions);
