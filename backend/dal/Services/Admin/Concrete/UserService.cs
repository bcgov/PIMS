using System;
using System.Collections.Generic;
using System.Linq;
using System.Security.Claims;
using Microsoft.EntityFrameworkCore;
using Microsoft.Extensions.Logging;
using Pims.Dal.Entities;
using Pims.Dal.Entities.Models;
using Pims.Dal.Helpers.Extensions;

namespace Pims.Dal.Services.Admin
{
    /// <summary>
    /// UserService class, provides a service layer to administrate users within the datasource.
    /// </summary>
    public class UserService : BaseService<User>, IUserService
    {
        #region Variables
        #endregion

        #region Constructors
        /// <summary>
        /// Creates a new instance of a UserService, and initializes it with the specified arguments.
        /// </summary>
        /// <param name="dbContext"></param>
        /// <param name="user"></param>
        /// <param name="logger"></param>
        public UserService(PimsContext dbContext, ClaimsPrincipal user, ILogger<UserService> logger) : base(dbContext, user, logger) { }
        #endregion

        #region Methods
        /// <summary>
        /// Get a page of users from the datasource.
        /// The filter will allow queries to search for anything that starts with the following properties; DisplayName, FirstName, LastName, Email, Agencies.
        /// </summary>
        /// <param name="page"></param>
        /// <param name="quantity"></param>
        /// <returns></returns>
<<<<<<< HEAD
        public Paged<User> GetNoTracking(int page = 1, int quantity = 10, string sort = null, Guid? userId = null)
=======
        public Paged<User> GetNoTracking(int page = 1, int quantity = 10)
        {
            return GetNoTracking(new UserFilter(page, quantity));
        }

        /// <summary>
        /// Get a page of users from the datasource.
        /// The filter will allow queries to search for the following property values; DisplayName, FirstName, LastName, Email, Agencies.
        /// </summary>
        /// <param name="filter"></param>
        /// <returns></returns>
        public Paged<User> GetNoTracking(UserFilter filter = null)
>>>>>>> 9cd0a96f
        {

            this.User.ThrowIfNotAuthorized("system-administrator");
            var query = this.Context.Users
                .Include(u => u.Agencies)
                .ThenInclude(a => a.Agency)
                .Include(r => r.Roles)
                .ThenInclude(r => r.Role)
                .AsNoTracking();
            if (userId.HasValue) {
                //cannot use AsNoTracking here or all related entities will not be loaded https://github.com/dotnet/efcore/issues/13518
                var targetUser = this.Context.Users.Include(u => u.Agencies).ThenInclude(a => a.Agency).ThenInclude(a => a.Children).Where(u => u.Id == userId).SingleOrDefault();
                if(targetUser == null) throw new KeyNotFoundException();
                var agencyUserIds = targetUser.Agencies.SelectMany(a => a.Agency.Children.Flatten(a => a.Children)).Select(a => a.Id);
                agencyUserIds = agencyUserIds.Concat(targetUser.Agencies.Select(a => a.AgencyId));
                query = query.Where(u => u.Agencies.Any(a => agencyUserIds.Contains(a.AgencyId)));
            }

<<<<<<< HEAD
            var users = query.Skip((page - 1) * quantity).Take(quantity);
            return new Paged<User>(users.ToArray(), page, quantity, query.Count());
=======
            if (filter.Page < 1) filter.Page = 1;
            if (filter.Quantity < 1) filter.Quantity = 1;
            if (filter.Quantity > 50) filter.Quantity = 50;

            var query = this.Context.Users.AsNoTracking();
            if (filter != null)
            {
                if (!string.IsNullOrWhiteSpace(filter.DisplayName))
                    query = query.Where(u => EF.Functions.Like(u.DisplayName, $"{filter.DisplayName}"));
                if (!string.IsNullOrWhiteSpace(filter.FirstName))
                    query = query.Where(u => EF.Functions.Like(u.FirstName, $"{filter.FirstName}"));
                if (!string.IsNullOrWhiteSpace(filter.LastName))
                    query = query.Where(u => EF.Functions.Like(u.LastName, $"{filter.LastName}"));
                if (!string.IsNullOrWhiteSpace(filter.Email))
                    query = query.Where(u => EF.Functions.Like(u.Email, $"{filter.Email}"));
                if (filter.Agencies?.Any() == true)
                    query = query.Where(u => u.Agencies.Any(a => filter.Agencies.Contains(a.AgencyId)));
                if (filter.Sort?.Any() == true)
                    query = query.OrderByProperty(filter.Sort);
            }
            var users = query.Skip((filter.Page - 1) * filter.Quantity).Take(filter.Quantity);
            return new Paged<User>(users.ToArray(), filter.Page, filter.Quantity, query.Count());
>>>>>>> 9cd0a96f
        }

        /// <summary>
        /// Get the user with the specified 'id'.
        /// </summary>
        /// <param name="id"></param>
        /// <returns></returns>
        public User GetNoTracking(Guid id)
        {
            this.User.ThrowIfNotAuthorized("system-administrator");

            return this.Context.Users.AsNoTracking().FirstOrDefault(u => u.Id == id);
        }

        /// <summary>
        /// Updates the specified user in the datasource.
        /// </summary>
        /// <param name="entity"></param>
        /// <returns></returns>
        public override User Update(User entity)
        {
            entity.ThrowIfNull(nameof(entity));

            var user = this.Context.Users.Find(entity.Id);
            if (user == null) throw new KeyNotFoundException();

            this.Context.Entry(user).CurrentValues.SetValues(entity);
            return base.Update(user);
        }

        /// <summary>
        /// Remove the specified user from the datasource.
        /// </summary>
        /// <param name="entity"></param>
        public override void Remove(User entity)
        {
            entity.ThrowIfNull(nameof(entity));

            var user = this.Context.Users.Find(entity.Id);
            if (user == null) throw new KeyNotFoundException();

            this.Context.Entry(user).CurrentValues.SetValues(entity);
            base.Remove(user);
        }

        /// <summary>
        /// Get all the access requests that users have submitted to the system
        /// </summary>
        /// <param name="page"></param>
        /// <param name="quantity"></param>
        /// <param name="sort"></param>
        /// <param name="isGranted"></param>
        public Paged<AccessRequest> GetAccessRequestsNoTracking(int page = 1, int quantity = 10, string sort = null, bool? isGranted = null)
        {
            var query = this.Context.AccessRequests
                .Include(p => p.Agencies)
                .ThenInclude(p => p.Agency)
                .Include(p => p.Roles)
                .ThenInclude(p => p.Role)
                .Include(p => p.User)
                .AsNoTracking();

            if (isGranted.HasValue)
            {
                query = query.Where(request => request.IsGranted == isGranted);
            }
            var accessRequests = query.Skip((page - 1) * quantity).Take(quantity);
            return new Paged<AccessRequest>(accessRequests, page, quantity, query.Count());
        }
        #endregion
    }
}<|MERGE_RESOLUTION|>--- conflicted
+++ resolved
@@ -36,9 +36,6 @@
         /// <param name="page"></param>
         /// <param name="quantity"></param>
         /// <returns></returns>
-<<<<<<< HEAD
-        public Paged<User> GetNoTracking(int page = 1, int quantity = 10, string sort = null, Guid? userId = null)
-=======
         public Paged<User> GetNoTracking(int page = 1, int quantity = 10)
         {
             return GetNoTracking(new UserFilter(page, quantity));
@@ -51,7 +48,6 @@
         /// <param name="filter"></param>
         /// <returns></returns>
         public Paged<User> GetNoTracking(UserFilter filter = null)
->>>>>>> 9cd0a96f
         {
 
             this.User.ThrowIfNotAuthorized("system-administrator");
@@ -70,15 +66,10 @@
                 query = query.Where(u => u.Agencies.Any(a => agencyUserIds.Contains(a.AgencyId)));
             }
 
-<<<<<<< HEAD
-            var users = query.Skip((page - 1) * quantity).Take(quantity);
-            return new Paged<User>(users.ToArray(), page, quantity, query.Count());
-=======
             if (filter.Page < 1) filter.Page = 1;
             if (filter.Quantity < 1) filter.Quantity = 1;
             if (filter.Quantity > 50) filter.Quantity = 50;
 
-            var query = this.Context.Users.AsNoTracking();
             if (filter != null)
             {
                 if (!string.IsNullOrWhiteSpace(filter.DisplayName))
@@ -96,7 +87,6 @@
             }
             var users = query.Skip((filter.Page - 1) * filter.Quantity).Take(filter.Quantity);
             return new Paged<User>(users.ToArray(), filter.Page, filter.Quantity, query.Count());
->>>>>>> 9cd0a96f
         }
 
         /// <summary>
