--- conflicted
+++ resolved
@@ -106,8 +106,6 @@
         }
 
         /// <summary>
-<<<<<<< HEAD
-=======
         /// Return all the snaphots for the specified 'projectId'.
         /// </summary>
         /// <param name="projectId"></param>
@@ -120,7 +118,6 @@
         }
 
         /// <summary>
->>>>>>> 7bf6a39e
         /// Generate a new project number.
         /// This does not apply the generated number to a project, this is up to you to do.
         /// </summary>
@@ -183,14 +180,6 @@
 
             if (projects.Any())
             {
-<<<<<<< HEAD
-                if (project == null) return;
-
-                if (String.IsNullOrWhiteSpace(project.ProjectNumber))
-                {
-                    project.ProjectNumber = $"TEMP-{DateTime.UtcNow.Ticks:00000}";
-                }
-=======
                 projects.ForEach((project) =>
                 {
                     if (project == null) return;
@@ -199,7 +188,6 @@
                     {
                         project.ProjectNumber = $"TEMP-{DateTime.UtcNow.Ticks:00000}";
                     }
->>>>>>> 7bf6a39e
 
                     this.Context.Projects.Add(project);
                 });
