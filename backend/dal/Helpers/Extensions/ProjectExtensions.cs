--- conflicted
+++ resolved
@@ -388,11 +388,7 @@
         {
             // Update a project
             var agency = originalProject.Agency;
-<<<<<<< HEAD
-            var originalMetadata = context.Deserialize<DisposalProjectMetadata>(originalProject.Metadata); // TODO: Need to test whether automatically overwriting the metadata is correct.
-=======
             var originalMetadata = context.Deserialize<DisposalProjectMetadata>(originalProject.Metadata ?? "{}"); // TODO: Need to test whether automatically overwriting the metadata is correct.
->>>>>>> 7bf6a39e
 
             var createdById = originalProject.CreatedById;
             var updatedById = originalProject.UpdatedById;
