--- conflicted
+++ resolved
@@ -32,11 +32,7 @@
             filter.ThrowIfNull(nameof(filter));
 
             //Fetching user's agencies from database
-<<<<<<< HEAD
-            Guid? userId = context.Users.FirstOrDefault(u => u.KeycloakUserId == user.GetGuid())?.Id;
-=======
             Guid? userId = context.Users.FirstOrDefault(u => u.Username == user.GetUsername())?.Id;
->>>>>>> f4a0d3a0
             int[] userAgencies = context.UserAgencies.Where(ua => ua.UserId == userId).Select(ua => ua.AgencyId).ToArray<int>();
             int[] subAgencies = context.Agencies.Where(a => a.ParentId != null && userAgencies.Contains(a.ParentId.Value)).Select(a => a.Id).ToArray<int>();
             userAgencies = userAgencies.Concat(subAgencies).ToArray();
