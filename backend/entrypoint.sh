--- conflicted
+++ resolved
@@ -1,9 +1,4 @@
 #!/bin/bash
-<<<<<<< HEAD
-# export MAIL_SERVER_URL=`route -n | grep "UG" | grep -v "UGH" | cut -f 10 -d " "`
-# export MAIL_SERVER_PORT=1025
-=======
 export MAIL_SERVER_URL=`route -n | grep "UG" | grep -v "UGH" | cut -f 10 -d " "`
 export MAIL_SERVER_PORT=1025
->>>>>>> 5850ca37
 dotnet pims.api.dll