--- conflicted
+++ resolved
@@ -8,10 +8,7 @@
 # RUN chmod +x ./entrypoint.sh
 # RUN chmod +x ./setup.sh
 
-<<<<<<< HEAD
 EXPOSE 1433
-=======
-EXPOSE 1433
+
 VOLUME ["/var/opt/mssql"]
-ENTRYPOINT ["./entrypoint.sh"]
->>>>>>> e02ab50b
+ENTRYPOINT ["./entrypoint.sh"]