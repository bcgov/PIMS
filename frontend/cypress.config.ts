import { defineConfig } from 'cypress';
import dotenv from 'dotenv';
dotenv.config({ path: '../.env' });

export default defineConfig({
  pageLoadTimeout: 100000,
  videoUploadOnPasses: false,
  e2e: {
    projectId: 'k7dkv4',
    baseUrl: `http://localhost:${process.env.APP_HTTP_PORT || 3000}`,
    viewportHeight: 850,
    viewportWidth: 1400,
    chromeWebSecurity: false,
    experimentalSessionAndOrigin: true,
<<<<<<< HEAD
=======
    defaultCommandTimeout: 8000,
>>>>>>> 7570a23d
    env: {
      auth_base_url: `https://dev.loginproxy.gov.bc.ca/auth`,
      auth_realm: 'standard',
      auth_client_id: 'pims-local-test-4292',
      keycloak_user: process.env.CYPRESS_KEYCLOAK_USER,
      keycloak_password: process.env.CYPRESS_KEYCLOAK_PASSWORD,
    },
    setupNodeEvents(on, config) {
      // implement node event listeners here
    },
  },
});<|MERGE_RESOLUTION|>--- conflicted
+++ resolved
@@ -12,10 +12,7 @@
     viewportWidth: 1400,
     chromeWebSecurity: false,
     experimentalSessionAndOrigin: true,
-<<<<<<< HEAD
-=======
     defaultCommandTimeout: 8000,
->>>>>>> 7570a23d
     env: {
       auth_base_url: `https://dev.loginproxy.gov.bc.ca/auth`,
       auth_realm: 'standard',
