const PROJECT_NAME = 'Cypress Test Disposal Project';

const inputs = {
  projectName: PROJECT_NAME,
  description: 'A test description.',
  searchFilter: {
    address: '750 6th Ave.',
  },
  assessedValue: '10350',
  assessedDisplayedValue: '$10,350',
  netBookValue: '23789',
  netBookDisplayedValue: '$23,789',
  estimatedMarketValue: '16465',
  estimatedMarketDisplayedValue: '$16,465',
};

// TODO: Add cy.log to sections to detail whats happening.

/**
 * @author Braden Mitchell <braden.mitchell@gov.bc.ca || braden.jr.mitch@gmail.com>
 * @description Tests the creation of disposal projects.
 * @components ProjectDraftForm, ProjectDisposeLayout
 * @page Disposal Projects > Create Disposal Project
 * @route /dispose/projects/draft
 * @tests Create project with DRAFT status.
 */

describe('Create a disposal project', () => {
  beforeEach(function() {
<<<<<<< HEAD
    cy.kcLogout();
    cy.kcLogin();
=======
    cy.kcLogout().kcLogin();
>>>>>>> 7570a23d
  });

  /* ---------------------------------------------------------------------
           TEST CASE: Create project with SUBMITTED EXEMPTION status.
  * --------------------------------------------------------------------- */

  /**
   * @title Create project with SUBMITTED EXEMPTION status
   * @description Tests creating a disposal project, going through steps 1-6 and submitting it.
   */

  it('Create project with SUBMITTED EXEMPTION status', () => {
    /* ---------------------------------------------------------------------
                          CLEAN UP: Run before test.
      * --------------------------------------------------------------------- */

    cy.visit(`/projects/list`).then(() => {
      cy.url().should('include', '/projects/list');
      /* <<<<<<<<<<<<<<<<<<<<<<<<<<<<<<<<<
          If Test Project Exists in 
          Table Body (tbody), delete it. 
      * <<<<<<<<<<<<<<<<<<<<<<<<<<<<<<<<< */

      const PROJECT_NAME = 'Cypress Test Disposal Project';

      // Wait for page title.
      cy.get('[data-testid="project-list-view-page-title"]', { timeout: 10000 }).should('exist');

      // Wait for the spinner to disappear.
      cy.get('.table-loading', { timeout: 10000 })
        .should('not.exist')
        .wait(2000);

      // Search for project
      cy.get('[name="name"]').click({ force: true });
      cy.get('[name="name"]').type(PROJECT_NAME);
      cy.get('[id="search-button"]').click({ force: true });

      // Wait for the spinner to disappear.
      cy.get('.table-loading', { timeout: 10000 })
        .should('not.exist')
        .wait(2000);

      cy.get('.table', { timeout: 10000 }).then($table => {
        const secondChild = $table.children().eq(1);
        if (secondChild.text() !== 'No rows to display') {
          cy.get('.tbody', { timeout: 10000 }).then($tbody => {
            const firstTableRow = $tbody
              .children()
              .eq(0)
              .children()
              .eq(0);
            const projectNameCell = firstTableRow.children().eq(2);
            // If table row for Cypress test project exists.
            if (projectNameCell.text() === PROJECT_NAME) {
              cy.get('[role="cell"]')
                .contains(PROJECT_NAME)
                .then($projectNameField => {
                  // Get the project number from the sibling table row cell that contains PROJECT_NAME
                  const projectNumber = $projectNameField
                    .siblings()
                    .eq(1)
                    .children()
                    .children('span')
                    .text();
                  // Remove project
                  cy.get(`[data-testid="trash-icon-${projectNumber}"]`).click();
                  cy.get('[data-testid="modal-footer-ok-btn"]').click();
                });
            }
          });
        }
      });
    });

    cy.visit(`/dispose/projects/draft`);

    /* <<<<<<<<<<<<<<<<<<<<<<<<<<<<<<<<<
            [1/6] Draft 
     * <<<<<<<<<<<<<<<<<<<<<<<<<<<<<<<<< */

    // Stepper 0 btn (Step 1/6) should be selected.
    cy.get('[data-target="stepper-0"]', { timeout: 10000 })
      .children()
      .first()
      .children('.bs-stepper-circle')
      .first()
      .should('have.css', 'background-color', 'rgb(0, 123, 255)');

    // Wait for the spinner to disappear.
    cy.get('.loading-spinner', { timeout: 10000 }).should('not.exist');

    // Stepper 1 btn (Step 2/6) should be disabled.
    cy.get('[data-target="stepper-1"]')
      .children()
      .first()
      .should('be.disabled');
    // Input project name.
    cy.get('[data-testid="project-name"]')
      .should('be.visible')
      .should('be.enabled')
      .click({ force: true });
    cy.get('[data-testid="project-name"]').type(inputs.projectName);
    // Input project description.
    cy.get('[data-testid="project-description"]')
      .should('be.visible')
      .should('be.enabled')
      .click({ force: true });
    cy.get('[data-testid="project-description"]').type(inputs.description);
    // Next button.
    cy.get('[data-testid="next-submit-btn"]').click({ force: true });

    /* <<<<<<<<<<<<<<<<<<<<<<<<<<<<<<<<<
            [2/6] Select Properties 
     * <<<<<<<<<<<<<<<<<<<<<<<<<<<<<<<<< */

    // TODO: Test search filter, and Remove Selected button.

    // Stepper 1 btn (Step 2/6) should be selected.
    cy.get('[data-target="stepper-1"]', { timeout: 10000 })
      .children()
      .first()
      .children('.bs-stepper-circle')
      .first()
      .should('have.css', 'background-color', 'rgb(0, 123, 255)');

    // Wait for the spinner to disappear.
    cy.get('.loading-spinner', { timeout: 10000 }).should('not.exist');

    // Stepper 0 btn (Step 1/6) should be enabled.
    cy.get('[data-target="stepper-0"]')
      .children()
      .first()
      .should('be.enabled');
    // Stepper 2 btn (Step 3/6) should be disabled.
    cy.get('[data-target="stepper-2"]')
      .children()
      .first()
      .should('be.disabled');
    // FILTER BAR: Input address.
    cy.get('[data-testid="address"]')
      .should('be.visible')
      .should('be.enabled')
      .click({ force: true });
    cy.get('[data-testid="address"]').type(inputs.searchFilter.address);
    // Search.
    cy.get('[data-testid="search-btn"]').click();
    // Confirm search.
    cy.get('.td').contains(inputs.searchFilter.address);
    // Select property.
    cy.get('[data-testid="selectrow-3959"]')
      .should('be.enabled')
      .should('not.be.checked')
      .click({ force: true });
    cy.get('[data-testid="selectrow-3959"]').should('be.checked');
    cy.contains('1 Selected');
    // Add to project.
    cy.get('[data-testid="add-to-project-btn"]').click();
    // Reset filter.
    cy.get('[data-testid="reset-btn"]').click();
    // Next button.
    cy.get('[data-testid="next-submit-btn"]').click({ force: true });

    /* <<<<<<<<<<<<<<<<<<<<<<<<<<<<<<<<<
            [3/6] Update Information 
    * <<<<<<<<<<<<<<<<<<<<<<<<<<<<<<<<< */

    // TODO: Test...
    // - Assign Tier dropdown.
    // - Required fields.
    // - Editable Fields in Properties in the Project.
    // - Add More Properties button.
    // - Remove Properties button.

    // Stepper 2 btn (Step 3/6) should be selected.
    cy.get('[data-target="stepper-2"]', { timeout: 10000 })
      .children()
      .first()
      .children('.bs-stepper-circle')
      .first()
      .should('have.css', 'background-color', 'rgb(0, 123, 255)');

    // Wait for the spinner to disappear.
    cy.get('.loading-spinner', { timeout: 10000 }).should('not.exist');

    // // Check Required Fields > Next button.
    // cy.get('[data-testid="next-submit-btn"]').click();
    // // Required text should be visible.
    // cy.get('[data-testid="error-message"]').should('not.have.property', 'display', 'none');
    // // Check Required Fields > Stepper 3 btn (Step 4/6) should be disabled.
    // cy.get('[data-target="stepper-3"]')
    //   .children()
    //   .first()
    //   .should('be.disabled');

    // Stepper 1 btn (Step 2/6) should be enabled.
    cy.get('[data-target="stepper-1"]')
      .children()
      .first()
      .should('be.enabled');
    // Stepper 3 btn (Step 4/6) should be disabled.
    cy.get('[data-target="stepper-3"]')
      .children()
      .first()
      .should('be.disabled');
    // Input accessed value.
    cy.get('[data-testid="assessed"]')
      .should('be.enabled')
      .click({ force: true });
    cy.get('[data-testid="assessed"]').type(inputs.assessedValue);
    // Input netBook value.
    cy.get('[data-testid="netBook"]')
      .should('be.enabled')
      .click({ force: true });
    cy.get('[data-testid="netBook"]').type(inputs.netBookValue);
    // Input estimated market value.
    cy.get('[data-testid="market"]')
      .should('be.enabled')
      .click({ force: true });
    cy.get('[data-testid="market"]').type(inputs.estimatedMarketValue);
    // Next button.
    cy.get('[data-testid="next-submit-btn"]').click({ force: true });
    cy.get('[data-testid="next-submit-btn"]').click({ force: true });

    /* <<<<<<<<<<<<<<<<<<<<<<<<<<<<<<<<<
            [4/6] Required Documentation 
    * <<<<<<<<<<<<<<<<<<<<<<<<<<<<<<<<< */

    // TODO: Test Exemption request.

    // Stepper 3 btn (Step 4/6) should be selected.
    cy.get('[data-target="stepper-3"]', { timeout: 10000 })
      .children()
      .first()
      .children('.bs-stepper-circle')
      .first()
      .should('have.css', 'background-color', 'rgb(0, 123, 255)');

    // Wait for the spinner to disappear.
    cy.get('.loading-spinner', { timeout: 10000 }).should('not.exist');

    // Check Required Fields > Next button.
    cy.get('[data-testid="next-submit-btn"]').click();
    // Required text should be visible.
    cy.contains('Required').should('be.visible');
    // Check Required Fields > Stepper 4 btn (Step 5/6) should be disabled.
    cy.get('[data-target="stepper-4"]')
      .children()
      .first()
      .should('be.disabled');

    // Stepper 2 btn (Step 3/6) should be enabled.
    cy.get('[data-target="stepper-2"]')
      .children()
      .first()
      .should('be.enabled');
    // Stepper 4 btn (Step 5/6) should be disabled.
    cy.get('[data-target="stepper-4"]')
      .children()
      .first()
      .should('be.disabled');
    // CHECK inputs.
    cy.get('[data-testid="taskform-check-0"]')
      .should('be.enabled')
      .should('not.be.checked')
      .click({ force: true });
    cy.get('[data-testid="taskform-check-0"]').should('be.checked');
    cy.get('[data-testid="taskform-check-1"]')
      .should('be.enabled')
      .should('not.be.checked')
      .click({ force: true });
    cy.get('[data-testid="taskform-check-1"]').should('be.checked');
    cy.get('[id="input-exemptionRequested"]')
      .should('be.enabled')
      .should('not.be.checked')
      .click({ force: true });
    cy.get('[id="input-exemptionRequested"]').should('be.checked');
    // Type exemption rationale.
    cy.get('[name="exemptionRationale"]')
      .should('be.enabled')
      .click({ force: true });
    cy.get('[name="exemptionRationale"]').type('testing');
    // Next button.
    cy.get('[data-testid="next-submit-btn"]').click({ force: true });
    cy.get('[data-testid="next-submit-btn"]').click({ force: true });

    /* <<<<<<<<<<<<<<<<<<<<<<<<<<<<<<<<<
            [5/6] Approval 
    * <<<<<<<<<<<<<<<<<<<<<<<<<<<<<<<<< */

    // TODO: Test required fields.

    // Stepper 4 btn (Step 5/6) should be selected.
    cy.get('[data-target="stepper-4"]', { timeout: 10000 })
      .children()
      .first()
      .children('.bs-stepper-circle')
      .first()
      .should('have.css', 'background-color', 'rgb(0, 123, 255)');

    // Wait for the spinner to disappear.
    cy.get('.loading-spinner', { timeout: 10000 }).should('not.exist');

    // // Check Required Fields > Next button.
    // cy.get('[data-testid="next-submit-btn"]').click();
    // // Required text should be visible.
    // cy.contains('You must confirm approval before continuing.').should('be.visible');
    // // Check Required Fields > Stepper 5 btn (Step 6/6) should be disabled.
    // cy.get('[data-target="stepper-5"]')
    //   .children()
    //   .first()
    //   .should('be.disabled');

    // Stepper 3 btn (Step 4/6) should be enabled.
    cy.get('[data-target="stepper-3"]')
      .children()
      .first()
      .should('be.enabled');
    // Stepper 5 btn (Step 6/6) should be disabled.
    cy.get('[data-target="stepper-5"]')
      .children()
      .first()
      .should('be.disabled');
    // CHECK input.
    cy.get('[data-testid="approval-check"]')
      .should('be.enabled')
      .should('not.be.checked')
      .click({ force: true });
    cy.get('[data-testid="approval-check"]').should('be.checked');
    // Next button.
    cy.get('[data-testid="next-submit-btn"]').click({ force: true });
    /* <<<<<<<<<<<<<<<<<<<<<<<<<<<<<<<<<
            [6/6] Review
    * <<<<<<<<<<<<<<<<<<<<<<<<<<<<<<<<< */

    // TODO:
    // Test Edit button.
    // Return to projects list before submitting and verify DRAFT status.

    // Stepper 5 btn (Step 6/6) should be selected.
    cy.get('[data-target="stepper-5"]', { timeout: 10000 })
      .children()
      .first()
      .children('.bs-stepper-circle')
      .first()
      .should('have.css', 'background-color', 'rgb(0, 123, 255)');

    // Wait for the spinner to disappear.
    cy.get('.loading-spinner', { timeout: 10000 }).should('not.exist');

    // Description Field
    cy.get('[data-testid="project-description"]')
      .should('be.visible')
      .should('be.disabled');

    // Submit button.
    cy.get('[data-testid="next-submit-btn"]').click({ force: true });

    /* <<<<<<<<<<<<<<<<<<<<<<<<<<<<<<<<<
          Return to Projects List
    * <<<<<<<<<<<<<<<<<<<<<<<<<<<<<<<<< */
    cy.visit(`/projects/list`);

    // Wait for page title.
    cy.get('[data-testid="project-list-view-page-title"]', { timeout: 10000 }).should('exist');

    // Wait for the spinner to disappear.
    cy.get('.table-loading', { timeout: 10000 }).should('not.exist');

    cy.contains(PROJECT_NAME)
      .should('be.visible')
      .siblings()
      .should('contain', 'Submitted Exemption');
  });

  /* ---------------------------------------------------------------------
        TEST CASE: Approve project to APPROVED FOR EXEMPTION status.
  * --------------------------------------------------------------------- */

  /**
   * @title Approve project to APPROVED FOR EXEMPTION status.
   * @description Tests approving a disposal project.
   * @components ProjectDraftForm, ReviewApproveForm
   */

  it('Approve project to APPROVED FOR EXEMPTION status', () => {
    /* <<<<<<<<<<<<<<<<<<<<<<<<<<<<<<<<<
               Select Project
    * <<<<<<<<<<<<<<<<<<<<<<<<<<<<<<<<< */
    cy.visit(`/projects/list`);

    // TODO: Test...
    // Required fields
    // Edit, Save, Deny
    // Add and remove properties

    // Wait for page title.
    cy.get('[data-testid="project-list-view-page-title"]', { timeout: 10000 }).should('exist');

    // Wait for the spinner to disappear.
    cy.get('.table-loading', { timeout: 10000 }).should('not.exist');

    // Search for project
    cy.get('[name="name"]').click({ force: true });
    cy.get('[name="name"]').type(PROJECT_NAME);
    cy.get('[id="search-button"]').click({ force: true });

    // Wait for the spinner to disappear.
    cy.get('.table-loading', { timeout: 10000 })
      .should('not.exist')
      .wait(2000);

    // Select Project from table.
    cy.contains(PROJECT_NAME)
      .should('be.visible')
      .click({ force: true });

    // Wait for page.
    cy.url().should('include', '/projects/assess/properties');

    // Wait for the spinner to disappear.
    cy.get('.loading-spinner', { timeout: 10000 }).should('not.exist');

    /* <<<<<<<<<<<<<<<<<<<<<<<<<<<<<<<<<
      Review Project Property Information
    * <<<<<<<<<<<<<<<<<<<<<<<<<<<<<<<<< */

    // Check project name.
    cy.get('[data-testid="project-name"')
      .should('be.visible')
      .should('have.value', PROJECT_NAME);

    // Check project description.
    cy.get('[data-testid="project-description"')
      .should('be.visible')
      .should('have.value', inputs.description);

    /* <<<<<<<<<<<<<<<<<<<<<<<<<<<<<<<<<
        Review Financial Information
    * <<<<<<<<<<<<<<<<<<<<<<<<<<<<<<<<< */

    // Check assessed value.
    cy.get('[data-testid="assessed"')
      .should('be.visible')
      .should('have.value', inputs.assessedDisplayedValue);

    // Check netBook value.
    cy.get('[data-testid="netBook"')
      .should('be.visible')
      .should('have.value', inputs.netBookDisplayedValue);

    // Check estimated market value.
    cy.get('[data-testid="market"')
      .should('be.visible')
      .should('have.value', inputs.estimatedMarketDisplayedValue);

    /* <<<<<<<<<<<<<<<<<<<<<<<<<<<<<<<<<
      Review Properties in the Project
    * <<<<<<<<<<<<<<<<<<<<<<<<<<<<<<<<< */

    // Check properties.
    cy.contains(inputs.searchFilter.address);

    // CHECK input - Project property information has been reviewed.
    cy.get('[data-testid="taskform-check-3"]')
      .should('be.enabled')
      .should('not.be.checked')
      .click({ force: true });
    cy.get('[data-testid="taskform-check-3"]').should('be.checked');

    /* <<<<<<<<<<<<<<<<<<<<<<<<<<<<<<<<<
      Enhanced Referral Process Exemption
    * <<<<<<<<<<<<<<<<<<<<<<<<<<<<<<<<< */

    // Check exemption rationale value.
    cy.get('[name="exemptionRationale"')
      .first()
      .should('have.text', 'testing');

    // CHECK input - ADM has been notified of request for exemption.
    cy.get('[data-testid="taskform-check-10"]')
      .should('be.enabled')
      .should('not.be.checked')
      .click({ force: true });
    cy.get('[data-testid="taskform-check-10"]').should('be.checked');

    // CHECK input - ADM has approved the request for exemption.
    cy.get('[data-testid="taskform-check-11"]')
      .should('be.enabled')
      .should('not.be.checked')
      .click({ force: true });
    cy.get('[data-testid="taskform-check-11"]').should('be.checked');

    // Type date - ADM Approved Exemption On.
    cy.get('[name="exemptionApprovedOn"]')
      .should('be.enabled')
      .click({ force: true });
    cy.get('[name="exemptionApprovedOn"]').type('03/08/2023');

    /* <<<<<<<<<<<<<<<<<<<<<<<<<<<<<<<<<
            Review Documentation
    * <<<<<<<<<<<<<<<<<<<<<<<<<<<<<<<<< */

    // Check input - Surplus Declaration & Readiness Checklist document emailed to SRES.
    cy.get('[data-testid="taskform-check-0"]')
      .should('be.disabled')
      .should('be.checked');

    // Check input - Triple Bottom Line document emailed to SRES OR Project is in Tier 1.
    cy.get('[data-testid="taskform-check-1"]')
      .should('be.disabled')
      .should('be.checked');

    /* <<<<<<<<<<<<<<<<<<<<<<<<<<<<<<<<<
      Enhanced Referral Process Exemption
    * <<<<<<<<<<<<<<<<<<<<<<<<<<<<<<<<< */

    // Check input - Apply for Enhanced Referral Process exemption.
    cy.get('[name="exemptionRequested"]')
      .should('be.disabled')
      .should('be.checked');

    // CHECK input - Documents have been received, reviewed and approved.
    cy.get('[data-testid="taskform-check-4"]')
      .should('be.enabled')
      .should('not.be.checked')
      .click({ force: true });
    cy.get('[data-testid="taskform-check-4"]').should('be.checked');

    /* <<<<<<<<<<<<<<<<<<<<<<<<<<<<<<<<<
              Review Appraisal
    * <<<<<<<<<<<<<<<<<<<<<<<<<<<<<<<<< */

    // Check input - An appraisal has been ordered.
    cy.get('[data-testid="taskform-check-5"]')
      .should('be.enabled')
      .should('not.be.checked');

    // Check input - An appraisal has been received.
    cy.get('[data-testid="taskform-check-6"]')
      .should('be.enabled')
      .should('not.be.checked');

    /* <<<<<<<<<<<<<<<<<<<<<<<<<<<<<<<<<
      Review First Nations Consultation
    * <<<<<<<<<<<<<<<<<<<<<<<<<<<<<<<<< */

    // Check input - First Nations consultation preparation and due diligence.
    cy.get('[data-testid="taskform-check-7"]')
      .should('be.enabled')
      .should('not.be.checked');

    // Check input - First Nations consultation is underway.
    cy.get('[data-testid="taskform-check-8"]')
      .should('be.enabled')
      .should('not.be.checked');

    // Check input - First Nations consultation is complete.
    cy.get('[data-testid="taskform-check-9"]')
      .should('be.enabled')
      .should('not.be.checked');

    /* <<<<<<<<<<<<<<<<<<<<<<<<<<<<<<<<<
                  Approval
    * <<<<<<<<<<<<<<<<<<<<<<<<<<<<<<<<< */

    // Check input -
    // My Ministry/Agency has approval/authority to submit the Disposal Project to SRES for review.
    cy.get('[data-testid="approval-check"]')
      .should('be.disabled')
      .should('be.checked');

    // Check inputs - Notes.
    cy.get('[id="input-note"]').should('be.disabled');
    cy.get('[id="input-publicNote"]').should('be.enabled');
    cy.get('[id="input-privateNote"]').should('be.enabled');
    cy.get('[id="input-notes[22].note"]').should('be.enabled');

    // Approve button.
    cy.get('[data-testid="review-approve-action-approve-btn"]').click({ force: true });
    cy.get('[data-testid="modal-footer-ok-btn"]').click({ force: true });

    /* <<<<<<<<<<<<<<<<<<<<<<<<<<<<<<<<<
                  Approved
    * <<<<<<<<<<<<<<<<<<<<<<<<<<<<<<<<< */
    cy.contains('Approved for Exemption', { timeout: 20000 }).should('be.visible');

    cy.visit(`/projects/list`);

    // Wait for page title.
    cy.get('[data-testid="project-list-view-page-title"]', { timeout: 10000 }).should('exist');

    // Wait for the spinner to disappear.
    cy.get('.table-loading', { timeout: 10000 }).should('not.exist');

    // Search for project
    cy.get('[name="name"]').click({ force: true });
    cy.get('[name="name"]').type(PROJECT_NAME);
    cy.get('[id="search-button"]').click({ force: true });

    // Wait for the spinner to disappear.
    cy.get('.table-loading', { timeout: 10000 })
      .should('not.exist')
      .wait(2000);

    // Check project has correct status.
    cy.contains(PROJECT_NAME)
      .should('be.visible')
      .siblings()
      .should('contain', 'Approved for Exemption');
  });

  /* ---------------------------------------------------------------------
                                CLEAN UP
  * --------------------------------------------------------------------- */

  /**
   * @title Clean up
   * @description Removes the test project.
   */

  it('Clean up', () => {
    cy.visit(`/projects/list`).then(() => {
      cy.url().should('include', '/projects/list');
      /* <<<<<<<<<<<<<<<<<<<<<<<<<<<<<<<<<
          If Test Project Exists in
          Table Body (tbody), delete it.
      * <<<<<<<<<<<<<<<<<<<<<<<<<<<<<<<<< */

      const PROJECT_NAME = 'Cypress Test Disposal Project';

      // Wait for page title.
      cy.get('[data-testid="project-list-view-page-title"]', { timeout: 10000 }).should('exist');

      // Wait for the spinner to disappear.
      cy.get('.table-loading', { timeout: 10000 })
        .should('not.exist')
        .wait(2000);

      // Search for project
      cy.get('[name="name"]').click({ force: true });
      cy.get('[name="name"]').type(PROJECT_NAME);
      cy.get('[id="search-button"]').click({ force: true });

      // Wait for the spinner to disappear.
      cy.get('.table-loading', { timeout: 10000 })
        .should('not.exist')
        .wait(2000);

      cy.get('.table', { timeout: 10000 }).then($table => {
        const secondChild = $table.children().eq(1);
        if (secondChild.text() !== 'No rows to display') {
          cy.get('.tbody', { timeout: 10000 }).then($tbody => {
            const firstTableRow = $tbody
              .children()
              .eq(0)
              .children()
              .eq(0);
            const projectNameCell = firstTableRow.children().eq(2);
            // If table row for Cypress test project exists.
            if (projectNameCell.text() === PROJECT_NAME) {
              cy.get('[role="cell"]')
                .contains(PROJECT_NAME)
                .then($projectNameField => {
                  // Get the project number from the sibling table row cell that contains PROJECT_NAME
                  const projectNumber = $projectNameField
                    .siblings()
                    .eq(1)
                    .children()
                    .children('span')
                    .text();
                  // Remove project
                  cy.get(`[data-testid="trash-icon-${projectNumber}"]`).click();
                  cy.get('[data-testid="modal-footer-ok-btn"]').click();
                });
            }
          });
        }
      });
    });
  });
});<|MERGE_RESOLUTION|>--- conflicted
+++ resolved
@@ -27,12 +27,7 @@
 
 describe('Create a disposal project', () => {
   beforeEach(function() {
-<<<<<<< HEAD
-    cy.kcLogout();
-    cy.kcLogin();
-=======
     cy.kcLogout().kcLogin();
->>>>>>> 7570a23d
   });
 
   /* ---------------------------------------------------------------------
