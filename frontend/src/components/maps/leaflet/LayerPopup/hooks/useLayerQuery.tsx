import { FeatureCollection, Geometry, GeoJsonProperties } from 'geojson';
import axios from 'axios';
import { LatLng, geoJSON } from 'leaflet';
import { useCallback, Dispatch } from 'react';
import parcelLayerDataSlice, {
  saveParcelLayerData,
  IParcelLayerData,
} from 'reducers/parcelLayerDataSlice';
import { error } from 'actions/genericActions';
import { useSelector } from 'react-redux';
import { RootState } from 'reducers/rootReducer';

interface IUserLayerQuery {
  /**
   * function to find GeoJSON shape containing a point (x, y)
   * @param latlng = {lat, lng}
   */
  findOneWhereContains: (latlng: LatLng) => Promise<FeatureCollection>;
  /**
   * function to find GeoJSON shape matching the passed non-zero padded pid.
   * @param pid
   */
  findByPid: (pid: string) => Promise<FeatureCollection>;
  /**
   * function to find GeoJSON shape matching the passed pin.
   * @param pin
   */
  findByPin: (pin: string) => Promise<FeatureCollection>;
}

/**
 * Standard logic to handle a parcel layer data response, independent of whether this is a lat/lng or pid query response.
 * @param response axios response
 * @param dispatch redux store, required to save results.
 */
export const handleParcelDataLayerResponse = (
  response: Promise<FeatureCollection<Geometry, GeoJsonProperties>>,
  dispatch: Dispatch<any>,
) => {
  return response
    .then((resp: FeatureCollection<Geometry, GeoJsonProperties>) => {
      if (resp?.features?.length > 0) {
        //save with a synthetic event to timestamp the relevance of this data.
        dispatch(
          saveParcelLayerData({
            e: { timeStamp: document?.timeline?.currentTime ?? 0 } as any,
            data: {
              ...resp.features[0].properties!,
              CENTER: geoJSON(resp.features[0].geometry)
                .getBounds()
                .getCenter(),
            },
          }),
        );
      }
    })
    .catch((axiosError: any) => {
      dispatch(error(parcelLayerDataSlice.reducer.name, axiosError?.response?.status, axiosError));
    });
};

/**
 * Custom hook to fetch layer feature collection from wfs url
 * @param url wfs request url
 * @param geometry the name of the geometry in the feature collection
 */
export const useLayerQuery = (url: string, geometryName: string = 'SHAPE'): IUserLayerQuery => {
  const parcelLayerData = useSelector<RootState, IParcelLayerData | null>(
    state => state.parcelLayerData?.parcelLayerData,
  );
<<<<<<< HEAD
=======
  const baseUrl = `${url}&srsName=EPSG:4326&count=1`;
>>>>>>> 8e8b5e4f
  const findOneWhereContains = useCallback(
    async (latlng: LatLng): Promise<FeatureCollection> => {
      const data: FeatureCollection = (
        await axios.get(
<<<<<<< HEAD
          `${url}&srsName=EPSG:4326&count=1&cql_filter=CONTAINS(${geometryName},SRID=4326;POINT ( ${latlng.lng} ${latlng.lat}))`,
=======
          `${baseUrl}&cql_filter=CONTAINS(${geometryName},SRID=4326;POINT ( ${latlng.lng} ${latlng.lat}))`,
>>>>>>> 8e8b5e4f
        )
      ).data;
      return data;
    },
    [baseUrl, geometryName],
  );
  const findByPid = useCallback(
    async (pid: string): Promise<FeatureCollection> => {
      //Do not make a request if we our currently cached response matches the requested pid.
      const formattedPid = pid.replace(/-/g, '');
      const data: FeatureCollection =
        parcelLayerData?.data?.PID === formattedPid ||
        parcelLayerData?.data?.PID_NUMBER.toString() === formattedPid
          ? undefined
          : (await axios.get(`${baseUrl}&CQL_FILTER=PID_NUMBER=${+formattedPid}`)).data;
      return data;
    },
    [baseUrl, parcelLayerData],
  );

  const findByPin = useCallback(
    async (pin: string): Promise<FeatureCollection> => {
      //Do not make a request if we our currently cached response matches the requested pid.
      const data: FeatureCollection =
        parcelLayerData?.data?.PIN === pin
          ? undefined
          : (await axios.get(`${baseUrl}&CQL_FILTER=PIN=${pin}`)).data;
      return data;
    },
    [baseUrl, parcelLayerData],
  );
  const findByPid = useCallback(
    async (pid: string): Promise<FeatureCollection> => {
      //Do not make a request if we our currently cached response matches the requested pid.
      const data: FeatureCollection =
        parcelLayerData?.data?.PID === pid || parcelLayerData?.data?.PID_NUMBER.toString() === pid
          ? undefined
          : (await axios.get(`${url}&srsName=EPSG:4326&count=1&&CQL_FILTER=PID_NUMBER=${pid}`))
              .data;
      return data;
    },
    [url, parcelLayerData],
  );

  const findByPin = useCallback(
    async (pin: string): Promise<FeatureCollection> => {
      //Do not make a request if we our currently cached response matches the requested pid.
      const data: FeatureCollection =
        parcelLayerData?.data?.PIN === pin
          ? undefined
          : (await axios.get(`${url}&srsName=EPSG:4326&count=1&&CQL_FILTER=PIN=${pin}`)).data;
      return data;
    },
    [url, parcelLayerData],
  );

  return { findOneWhereContains, findByPid, findByPin };
};<|MERGE_RESOLUTION|>--- conflicted
+++ resolved
@@ -68,19 +68,12 @@
   const parcelLayerData = useSelector<RootState, IParcelLayerData | null>(
     state => state.parcelLayerData?.parcelLayerData,
   );
-<<<<<<< HEAD
-=======
   const baseUrl = `${url}&srsName=EPSG:4326&count=1`;
->>>>>>> 8e8b5e4f
   const findOneWhereContains = useCallback(
     async (latlng: LatLng): Promise<FeatureCollection> => {
       const data: FeatureCollection = (
         await axios.get(
-<<<<<<< HEAD
-          `${url}&srsName=EPSG:4326&count=1&cql_filter=CONTAINS(${geometryName},SRID=4326;POINT ( ${latlng.lng} ${latlng.lat}))`,
-=======
           `${baseUrl}&cql_filter=CONTAINS(${geometryName},SRID=4326;POINT ( ${latlng.lng} ${latlng.lat}))`,
->>>>>>> 8e8b5e4f
         )
       ).data;
       return data;
@@ -112,30 +105,6 @@
     },
     [baseUrl, parcelLayerData],
   );
-  const findByPid = useCallback(
-    async (pid: string): Promise<FeatureCollection> => {
-      //Do not make a request if we our currently cached response matches the requested pid.
-      const data: FeatureCollection =
-        parcelLayerData?.data?.PID === pid || parcelLayerData?.data?.PID_NUMBER.toString() === pid
-          ? undefined
-          : (await axios.get(`${url}&srsName=EPSG:4326&count=1&&CQL_FILTER=PID_NUMBER=${pid}`))
-              .data;
-      return data;
-    },
-    [url, parcelLayerData],
-  );
-
-  const findByPin = useCallback(
-    async (pin: string): Promise<FeatureCollection> => {
-      //Do not make a request if we our currently cached response matches the requested pid.
-      const data: FeatureCollection =
-        parcelLayerData?.data?.PIN === pin
-          ? undefined
-          : (await axios.get(`${url}&srsName=EPSG:4326&count=1&&CQL_FILTER=PIN=${pin}`)).data;
-      return data;
-    },
-    [url, parcelLayerData],
-  );
 
   return { findOneWhereContains, findByPid, findByPin };
 };