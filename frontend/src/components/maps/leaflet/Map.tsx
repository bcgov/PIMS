--- conflicted
+++ resolved
@@ -50,14 +50,10 @@
 } from './LayerPopup/LayerPopupContent';
 import classNames from 'classnames';
 import { useLayerQuery } from './LayerPopup/hooks/useLayerQuery';
-<<<<<<< HEAD
 import { SidebarSize } from 'features/mapSideBar/hooks/useQueryParamSideBar';
-import { saveParcelLayerData } from 'reducers/parcelLayerDataSlice';
-=======
 import { saveParcelLayerData } from 'reducers/parcelLayerDataSlice';
 import useActiveFeatureLayer from '../hooks/useActiveFeatureLayer';
 import useMarkerZoom from '../hooks/useMarkerZoom';
->>>>>>> 8e8b5e4f
 
 export type MapViewportChangeEvent = {
   bounds: LatLngBounds | null;
@@ -100,10 +96,7 @@
   latlng: LatLng;
   title: string;
   center?: LatLng;
-<<<<<<< HEAD
-=======
   feature: Feature;
->>>>>>> 8e8b5e4f
 };
 
 const Map: React.FC<MapProps> = ({
@@ -349,10 +342,7 @@
             .getBounds()
             .getCenter()
         : undefined;
-<<<<<<< HEAD
-=======
       feature = parcel.features[0];
->>>>>>> 8e8b5e4f
     }
 
     if (!isEmpty(properties)) {
@@ -362,10 +352,7 @@
         config: displayConfig as any,
         latlng: event.latlng,
         center,
-<<<<<<< HEAD
-=======
         feature,
->>>>>>> 8e8b5e4f
       } as any);
     }
   };
