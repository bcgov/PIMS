--- conflicted
+++ resolved
@@ -42,11 +42,8 @@
   formikProps: FormikProps<any>;
   /** Whether the field is required. Makes the field border blue. */
   required?: boolean;
-<<<<<<< HEAD
-=======
   /** Whether negative numbers are allowed. */
   allowNegative?: boolean;
->>>>>>> 7bf6a39e
 };
 
 export type CurrencyInputProps = RequiredAttributes &
@@ -96,15 +93,11 @@
   const isValid = !error && touch && value && !disabled ? 'is-valid ' : '';
 
   return (
-<<<<<<< HEAD
-    <Form.Group className={classNames(!!required ? 'required' : '', outerClassName)}>
-=======
     <Form.Group
       className={classNames(!!required ? 'required' : '', outerClassName)}
       as={Col}
       md={rest.md}
     >
->>>>>>> 7bf6a39e
       <div className="input-tooltip-wrapper">
         <MaskedInput
           value={value}
