--- conflicted
+++ resolved
@@ -6,8 +6,6 @@
   padding: 0 5px;
   .form-check {
     margin: 0px 5px;
-<<<<<<< HEAD
-=======
   }
 }
 .required.form-group {
@@ -15,6 +13,5 @@
     label {
       border-bottom: 1px solid $secondary-variant-color;
     }
->>>>>>> 7bf6a39e
   }
 }