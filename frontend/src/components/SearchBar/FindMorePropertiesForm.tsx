import React from 'react';
import { useSelector } from 'react-redux';
import { RootState } from 'reducers/rootReducer';
import { ILookupCode } from 'actions/lookupActions';
import { ILookupCodeState } from 'reducers/lookupCodeReducer';
import { mapLookupCode } from 'utils';
import * as API from 'constants/API';
import styled from 'styled-components';
import { Container, Row } from 'react-bootstrap';
import { Button, Check, Input, Select } from 'components/common/form';
import _ from 'lodash';
import { useFormikContext } from 'formik';

const StyledRow = styled(Row)`
  .form-group {
    display: flex;
    .form-label {
      margin-top: 5px;
      margin-right: 10px;
      width: 150px;
      text-align: right;
    }
  }
`;

/** input used to display small number values in this form */
const NumberInput = styled(props => <Input {...props} />)`
  width: 86px;
`;

/** controlling the width of the select component used in this form */
const StyledSelect = styled(props => <Select {...props} />)`
  width: 250px;
`;

/** bar seperator for the inputs */
const VerticalLine = styled.span`
  border-left: 10px solid rgba(96, 96, 96, 0.2);
  height: 40px;
  margin-left: 20px;
  border-width: 2px;
`;

/** styled component used for project number */
const ProjectNumber = styled(props => <Input {...props} />)`
  width: 129px;
  margin-right: 10px;
`;

/** styled container with grey background to contain form contents */
const FormSection = styled(props => <Container {...props} />)`
  margin-top: 20px;
  background-color: #e9ecef;
  border-radius: 5px;
`;

const SearchButton = styled(props => <Button {...props} />)`
  margin-top: 10px;
  margin-left: 665px;
`;

/** This form is triggered by the FindMorePropertiesButton and contains additional filter fields for the PropertiesFilter */
const FindMorePropertiesForm = <T extends any>(props: any) => {
  const lookupCodes = useSelector<RootState, ILookupCode[]>(
    state => (state.lookupCode as ILookupCodeState).lookupCodes,
  );

  const constructionType = _.filter(lookupCodes, (lookupCode: ILookupCode) => {
    return lookupCode.type === API.CONSTRUCTION_CODE_SET_NAME;
  }).map(mapLookupCode);
  const predominateUses = _.filter(lookupCodes, (lookupCode: ILookupCode) => {
    return lookupCode.type === API.PREDOMINATE_USE_CODE_SET_NAME;
  }).map(mapLookupCode);

  const { handleSubmit } = useFormikContext();

  return (
    <>
      <p>
        Search for properties within the Enhanced Referral Process (ERP) or Surplus Property Program
        (SPP)
      </p>
      <FormSection>
<<<<<<< HEAD
        <Row style={{ marginLeft: 5, paddingTop: 10 }}>
=======
        <StyledRow style={{ marginLeft: 140, paddingTop: 10 }}>
          <Check label="ERP Properties" field="inEnhancedReferralProcess" />
          <VerticalLine />
          <Check label="SPP Properties" field="inSurplusPropertyProgram" />
        </StyledRow>
      </FormSection>
      <FormSection>
        <Row style={{ marginLeft: 10 }}>
>>>>>>> 904d49fa
          <h6>Search by</h6>
        </Row>
        <StyledRow style={{ marginLeft: 35 }}>
          <Input field="administrativeArea" label="Location" />
          <VerticalLine />
          <ProjectNumber field="projectNumber" label="Project number" placeholder="SPP #" />
        </StyledRow>
      </FormSection>
      <FormSection>
        <Row style={{ marginLeft: 5, paddingTop: 10 }}>
          <h6>Building search criteria</h6>
        </Row>
        <StyledRow>
          <StyledSelect
            field="predominateUseId"
            placeholder="Any"
            options={predominateUses}
            label="Predominate use"
          />
          <VerticalLine />
          <NumberInput label="Number of floors" field="floorCount" />
        </StyledRow>
        <StyledRow>
          <StyledSelect
            field="constructionTypeId"
            placeholder="Any"
            options={constructionType}
            label="Construction type"
          />
          <VerticalLine />
          <NumberInput label="Net rentable area" field="rentableArea" />
        </StyledRow>
      </FormSection>
      <FormSection>
        <Row style={{ marginLeft: 5, paddingTop: 10 }}>
          <h6>Land search criteria</h6>
        </Row>
        <StyledRow style={{ marginLeft: -13 }}>
          <NumberInput label="Lot size" field="minLotSize" placeholder="min" />
          <span style={{ marginTop: 5, marginLeft: 5, marginRight: 5 }}>-</span>
          <NumberInput field="maxLotSize" placeholder="max" />
          <VerticalLine />
          <Check label="Bare land only" field="bareLandOnly" />
        </StyledRow>
      </FormSection>
      <Row>
        <SearchButton onClick={handleSubmit}>Search</SearchButton>
      </Row>
    </>
  );
};

export default FindMorePropertiesForm;<|MERGE_RESOLUTION|>--- conflicted
+++ resolved
@@ -81,9 +81,6 @@
         (SPP)
       </p>
       <FormSection>
-<<<<<<< HEAD
-        <Row style={{ marginLeft: 5, paddingTop: 10 }}>
-=======
         <StyledRow style={{ marginLeft: 140, paddingTop: 10 }}>
           <Check label="ERP Properties" field="inEnhancedReferralProcess" />
           <VerticalLine />
@@ -91,8 +88,7 @@
         </StyledRow>
       </FormSection>
       <FormSection>
-        <Row style={{ marginLeft: 10 }}>
->>>>>>> 904d49fa
+        <Row style={{ marginLeft: 5, paddingTop:10 }}>
           <h6>Search by</h6>
         </Row>
         <StyledRow style={{ marginLeft: 35 }}>
