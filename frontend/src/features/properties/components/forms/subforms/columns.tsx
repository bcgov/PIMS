import { FastCurrencyInput } from 'components/common/form';
import React from 'react';
<<<<<<< HEAD
import { useFormikContext } from 'formik';
import { formatFiscalYear, formatApiDateTime } from 'utils';
=======
import { useFormikContext, getIn } from 'formik';
import { formatFiscalYear, formatApiDateTime, formatMoney } from 'utils';
>>>>>>> 7bf6a39e
import { FaBuilding } from 'react-icons/fa';

const getEditableMoneyCell = (disabled: boolean | undefined, namespace: string, type: string) => {
  return (cellInfo: any) => {
    const context = useFormikContext();
    if (disabled) {
      const value = getIn(context.values, `${namespace}.${cellInfo.row.index}.${type}.value`);
      return typeof value === 'number' ? formatMoney(value) : null;
    }
    return (
      <FastCurrencyInput
        key={`${namespace}.${cellInfo.row.index}.${type}.value`}
        formikProps={context}
        field={`${namespace}.${cellInfo.row.index}.${type}.value`}
        disabled={disabled}
      />
    );
  };
};

const getFiscalYear = (field: string) => {
  return (cellInfo: any) => {
    return formatFiscalYear(cellInfo.row.values[field]);
  };
};

const getFormattedDate = (field: string) => {
  return (cellInfo: any) => {
    return formatApiDateTime(cellInfo.row.values[field]);
  };
};

export const getAssessedCols = (
  title: string,
  disabled?: boolean,
  namespace = 'financials',
  includeImprovements?: boolean,
): any => {
  const basicAssessed = [
    {
      Header: 'Assessment Year',
      accessor: 'assessed.year', // accessor is the "key" in the data
      maxWidth: 90,
      align: 'left',
    },
    {
      Header: title,
      accessor: 'assessed.value',
      maxWidth: 140,
      align: 'left',
      Cell: getEditableMoneyCell(disabled, namespace, 'assessed'),
    },
  ];
  const improvements = [
    {
      Header: 'Buildings',
      accessor: 'improvements.value',
      maxWidth: 140,
      align: 'left',
      Cell: getEditableMoneyCell(disabled, namespace, 'improvements'),
    },
  ];
  if (includeImprovements) {
    return [{ Header: 'Assessed Value', columns: [...basicAssessed, ...improvements] }];
  } else {
    return [{ Header: 'Assessed Value', columns: [...basicAssessed] }];
  }
};

export const getNetbookCols = (disabled?: boolean, namespace = 'financials'): any => {
  const netbookCols = [
    {
      Header: 'Net Book Value',
      columns: [
        {
          Header: 'Fiscal Year',
          className: 'year',
          accessor: 'netbook.fiscalYear',
          maxWidth: 50,
          align: 'left',
          Cell: getFiscalYear('netbook.fiscalYear'),
        },
        {
          Header: 'Effective Date',
          accessor: 'netbook.updatedOn',
          maxWidth: 140,
          align: 'left',
          Cell: getFormattedDate('netbook.updatedOn'),
        },
        {
          Header: 'Net Book Value',
          accessor: 'netbook.value',
          maxWidth: 140,
          align: 'left',
          Cell: getEditableMoneyCell(disabled, namespace, 'netbook'),
        },
      ],
    },
  ];
  return netbookCols;
};

export const getAssociatedBuildingsCols = (): any => {
  const associatedBuildingsCols = [
    {
      Header: 'Type',
      accessor: '',
      maxWidth: 50,
      align: 'left',
      Cell: () => <FaBuilding size={24}></FaBuilding>,
    },
    {
      Header: 'Property Name',
      accessor: 'name',
      maxWidth: 140,
      align: 'left',
    },
    {
      Header: 'Classifications',
      accessor: 'classification',
      maxWidth: 140,
      align: 'left',
    },
    {
      Header: 'Street Address',
      accessor: 'address.line1',
      maxWidth: 140,
      align: 'left',
    },
    {
      Header: 'Location',
      accessor: 'address.administrativeArea',
      maxWidth: 140,
      align: 'left',
    },
  ];
  return associatedBuildingsCols;
};<|MERGE_RESOLUTION|>--- conflicted
+++ resolved
@@ -1,12 +1,7 @@
 import { FastCurrencyInput } from 'components/common/form';
 import React from 'react';
-<<<<<<< HEAD
-import { useFormikContext } from 'formik';
-import { formatFiscalYear, formatApiDateTime } from 'utils';
-=======
 import { useFormikContext, getIn } from 'formik';
 import { formatFiscalYear, formatApiDateTime, formatMoney } from 'utils';
->>>>>>> 7bf6a39e
 import { FaBuilding } from 'react-icons/fa';
 
 const getEditableMoneyCell = (disabled: boolean | undefined, namespace: string, type: string) => {
