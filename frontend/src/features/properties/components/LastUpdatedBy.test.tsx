--- conflicted
+++ resolved
@@ -48,13 +48,8 @@
 
   it('Displays the email of the user that performed the update', () => {
     const { findByText, getByText } = render(getLastUpdatedBy(undefined, date, user, email));
-<<<<<<< HEAD
     act(async () => {
       const tooltip = await findByText(email);
-=======
-    const tooltip = findByText(email);
-    act(async () => {
->>>>>>> 87296f68
       fireEvent.mouseOver(getByText(user));
       expect(tooltip).toBeInTheDocument();
     });
