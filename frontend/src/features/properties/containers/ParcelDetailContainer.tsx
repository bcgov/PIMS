import * as React from 'react';
import ParcelDetailFormContainer from 'features/properties/containers/ParcelDetailFormContainer';
import { useState } from 'react';
import { useDispatch, useSelector } from 'react-redux';
import { LeafletMouseEvent } from 'leaflet';
import { FormikValues } from 'formik';
import { IParcel, IProperty } from 'actions/parcelsActions';
import useKeycloakWrapper from 'hooks/useKeycloakWrapper';
import ParcelDetailForm from 'features/properties/components/forms/ParcelDetailForm';
import { Claims } from 'constants/claims';
import ParcelFormControls from 'features/properties/components/ParcelFormControls';
import { deleteParcel } from 'actionCreators/parcelsActionCreator';
import useDeepCompareEffect from 'hooks/useDeepCompareEffect';
import { RootState } from 'reducers/rootReducer';
import { isMouseEventRecent } from 'utils';
import GenericModal from 'components/common/GenericModal';
import useGeocoder from '../hooks/useGeocoder';
import useParcelLayerData from '../hooks/useParcelLayerData';
import {
  useLayerQuery,
  PARCELS_LAYER_URL,
  handleParcelDataLayerResponse,
} from 'components/maps/leaflet/LayerPopup';

interface IParcelDetailContainerProps {
  parcelDetail: IParcel | null;
  persistCallback: (data: IParcel) => void;
  onDelete: () => void;
  properties: IProperty[];
  disabled?: boolean;
  loadDraft?: boolean;
  defaultTab?: ParcelDetailTabs;
  movingPinNameSpace?: string;
}
export enum ParcelDetailTabs {
  parcel = 'parcel',
  buildings = 'buildings',
}

/**
 * ParcelDetailContainer manages top level state for parcel detail components.
 * @param props
 */
const ParcelDetailContainer: React.FunctionComponent<IParcelDetailContainerProps> = props => {
  const [currentTab, setCurrentTab] = useState(props.defaultTab ?? ParcelDetailTabs.parcel);
  const [showDeleteDialog, setShowDeleteDialog] = useState(false);

  const [movingPinNameSpace, setMovingPinNameSpace] = useState<string | undefined>(
    props.movingPinNameSpace,
  );
  const leafletMouseEvent = useSelector<RootState, LeafletMouseEvent | null>(
    state => state.leafletClickEvent?.mapClickEvent,
  );
  const [editing, setEditing] = useState(false);
  const keycloak = useKeycloakWrapper();
  const dispatch = useDispatch();
  const formikRef = React.useRef<FormikValues>();
  const { handleGeocoderChanges, pidSelection, setPidSelection } = useGeocoder({ formikRef });
  const {
    showOverwriteDialog,
    setShowOverwriteDialog,
    setParcelFieldsFromLayerData,
  } = useParcelLayerData({
    formikRef,
    parcelId: props.parcelDetail?.id,
  });
  const parcelsService = useLayerQuery(PARCELS_LAYER_URL);

  const handlePidChange = (pid: string) => {
<<<<<<< HEAD
    const formattedPid = pid.replace(/-/g, '');
    const response = parcelsService.findByPid(formattedPid);
=======
    const response = parcelsService.findByPid(pid);
>>>>>>> 8e8b5e4f
    handleParcelDataLayerResponse(response, dispatch);
  };
  const handlePinChange = (pin: string) => {
    const response = parcelsService.findByPin(pin);
    handleParcelDataLayerResponse(response, dispatch);
  };

  React.useEffect(() => {
    if (movingPinNameSpace !== undefined) {
      document.body.className =
        currentTab === ParcelDetailTabs.parcel ? 'parcel-cursor' : 'building-cursor';
    }
    return () => {
      //make sure to reset the cursor when this component is disposed.
      document.body.className = '';
    };
  }, [currentTab, movingPinNameSpace]);

  //Add a pin to the map where the user has clicked.
  useDeepCompareEffect(() => {
    //If we click on the map, create a new pin at the click location.
    if (
      movingPinNameSpace !== undefined &&
      !!formikRef?.current &&
      isMouseEventRecent(leafletMouseEvent?.originalEvent)
    ) {
      const nameSpace = (movingPinNameSpace?.length ?? 0) > 0 ? `${movingPinNameSpace}.` : '';
      formikRef.current.setFieldValue(`${nameSpace}latitude`, leafletMouseEvent?.latlng.lat || 0);
      formikRef.current.setFieldValue(`${nameSpace}longitude`, leafletMouseEvent?.latlng.lng || 0);
      setMovingPinNameSpace(undefined);
    }
  }, [dispatch, leafletMouseEvent, props.parcelDetail]);

  const isAdmin = keycloak.hasClaim(Claims.ADMIN_PROPERTIES);
  let allowEdit =
    isAdmin || !props.parcelDetail || keycloak.hasAgency(props.parcelDetail?.agencyId as number);

  return (
    <ParcelDetailFormContainer
      formikRef={formikRef}
      parcelDetail={props.parcelDetail}
      agencyId={keycloak.agencyId}
      persistCallback={props.persistCallback}
    >
      <ParcelFormControls
        keycloak={keycloak}
        onDelete={(parcel: IParcel) => {
          (dispatch(deleteParcel(parcel)) as any).then(() => {
            props.onDelete();
          });
        }}
        persistCallback={props.persistCallback}
        setShowDeleteDialog={setShowDeleteDialog}
        showDeleteDialog={showDeleteDialog}
        disabled={props.disabled}
        loadDraft={props.loadDraft}
        properties={props.properties}
        currentTab={currentTab}
        setEditing={setEditing}
        editing={editing}
      />
      <GenericModal
        display={showOverwriteDialog}
        setDisplay={setShowOverwriteDialog}
        message="Click Continue if you would like to override the PID/PIN, Location, Lot Size and Lat/Lng with values obtained from the BC Data Warehouse for this property."
        okButtonText="Continue"
        cancelButtonText="Cancel"
        handleOk={() => setParcelFieldsFromLayerData()}
      />
      <ParcelDetailForm
        setMovingPinNameSpace={setMovingPinNameSpace}
        formikRef={formikRef}
        disabled={(props.disabled && !editing) ?? false}
        pidSelection={pidSelection}
        setPidSelection={setPidSelection}
        handleGeocoderChanges={handleGeocoderChanges}
        currentTab={currentTab}
        setCurrentTab={setCurrentTab}
        allowEdit={allowEdit}
        isAdmin={isAdmin}
        handlePidChange={handlePidChange}
        handlePinChange={handlePinChange}
      />
    </ParcelDetailFormContainer>
  );
};

export default ParcelDetailContainer;<|MERGE_RESOLUTION|>--- conflicted
+++ resolved
@@ -67,12 +67,7 @@
   const parcelsService = useLayerQuery(PARCELS_LAYER_URL);
 
   const handlePidChange = (pid: string) => {
-<<<<<<< HEAD
-    const formattedPid = pid.replace(/-/g, '');
-    const response = parcelsService.findByPid(formattedPid);
-=======
     const response = parcelsService.findByPid(pid);
->>>>>>> 8e8b5e4f
     handleParcelDataLayerResponse(response, dispatch);
   };
   const handlePinChange = (pin: string) => {
