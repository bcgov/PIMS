--- conflicted
+++ resolved
@@ -152,11 +152,7 @@
               <input
                 className="form-control"
                 disabled={false}
-<<<<<<< HEAD
-                name="estimated"
-=======
                 name="market"
->>>>>>> 8e8b5e4f
                 onBlur={[Function]}
                 onChange={[Function]}
                 placeholder=""
