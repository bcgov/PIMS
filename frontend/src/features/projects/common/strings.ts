export const clickableTooltip = 'Click to view property details';
export const updateInfoMessage =
  'Please make any necessary updates to the valuation information and the classification.';

export const tierTooltips = {
  tier1Tooltip: 'Tier 1: Properties with a net value less than $1M.',
  tier2Tooltip: 'Tier 2: Properties with a net value of $1M or more and less than $10M.',
  tier3Tooltip: 'Tier 3: Properties are single parcels with a net value of $10M or more.',
  tier4Tooltip:
    'Tier 4: Properties are multiple parcels with a cumulative net value of $10M or more.',
};

export const riskTooltips = {
  risk1Tooltip: 'Green: 90-100% of the property value.',
  risk2Tooltip: 'Yellow: 50% of the property value.',
  risk3Tooltip: 'Red: 0% of the property value',
};

export const projectNoDescription =
  'This is a temporary number during draft state. A project number will be assigned when you submit this application.';
export const reviewAppraisalTooltip =
  'Required for Surplus Properties List but\noptional for Enhanced Referral Process.';
export const reviewFirstNationsTooltip =
  'Not required to be completed before\naddition to the Surplus Properties List.';
export const agencyResponsesNoteTooltip =
  'Enter Agency Responses,\nAgencies Submitting Business Cases,\n& Accepted Business Cases.';
export const cancellationWarning =
  'Are you sure you want to cancel the project? Please ensure to provide reasoning in the shared notes prior to clicking Cancel Project.';
export const onHoldNotificationTooltip =
  'Enter On Hold Notification Sent Date to be able to Place Project On Hold.';
export const onTransferredWithinTheGreTooltip =
  'Enter Date Transferred within the GRE to be able to Update Property Information.';
export const clearanceNotifictionSent =
<<<<<<< HEAD
  'Enter Clearance Notification Sent date to be able to Proceed to SPL or Not Include in SPL';
=======
  'Enter Clearance Notification Sent date to be able to Proceed to SPL or Not Include in SPL.';
export const requestForSplReceivedOn =
  'Enter the date of the request to be added to SPL was received on.';
export const approvedForSplOn = 'Enter the date the request to be added to SPL was approved on.';
>>>>>>> 7bf6a39e
export const updatePimsWarning =
  'Please ensure all the updated information is correct before clicking Update PIMS.';
export const proceedToSplWarning = `Are you sure you want to approve this project for the Surplus Properties List?`;
export const notInSplWarning = `Are you sure you would like to change the status of the project to Tier 1: Not Included in SPL?`;
<<<<<<< HEAD
export const disposeWarning = `Are you sure you want to dispose this project? This will set all properties within the project to inactive.`;
=======
export const disposeWarning = `Are you sure you want to dispose this project? This will set all properties within the project to Disposed.  Which will make them unavailable to inventory.`;
>>>>>>> 7bf6a39e
export const offersReceived = `Review required for offer(s) in Tier 3 & 4.`;
export const dateEnteredMarket = 'Date Entered Market required to change status to Marketing.';
export const projectComments = `Please provide any variances between appraised, assessed, and sale price.`;
export const appraisalDateWarning =
  'You have entered an appraisal date that is older then the current appraisal date stored in PIMS. Are you sure that you would like to update PIMS to use this older date?';
export const tabErrorWarning =
  'Please correct all of the highlighted errors within the red coloured tab(s) before continuing.';<|MERGE_RESOLUTION|>--- conflicted
+++ resolved
@@ -31,23 +31,15 @@
 export const onTransferredWithinTheGreTooltip =
   'Enter Date Transferred within the GRE to be able to Update Property Information.';
 export const clearanceNotifictionSent =
-<<<<<<< HEAD
-  'Enter Clearance Notification Sent date to be able to Proceed to SPL or Not Include in SPL';
-=======
   'Enter Clearance Notification Sent date to be able to Proceed to SPL or Not Include in SPL.';
 export const requestForSplReceivedOn =
   'Enter the date of the request to be added to SPL was received on.';
 export const approvedForSplOn = 'Enter the date the request to be added to SPL was approved on.';
->>>>>>> 7bf6a39e
 export const updatePimsWarning =
   'Please ensure all the updated information is correct before clicking Update PIMS.';
 export const proceedToSplWarning = `Are you sure you want to approve this project for the Surplus Properties List?`;
 export const notInSplWarning = `Are you sure you would like to change the status of the project to Tier 1: Not Included in SPL?`;
-<<<<<<< HEAD
-export const disposeWarning = `Are you sure you want to dispose this project? This will set all properties within the project to inactive.`;
-=======
 export const disposeWarning = `Are you sure you want to dispose this project? This will set all properties within the project to Disposed.  Which will make them unavailable to inventory.`;
->>>>>>> 7bf6a39e
 export const offersReceived = `Review required for offer(s) in Tier 3 & 4.`;
 export const dateEnteredMarket = 'Date Entered Market required to change status to Marketing.';
 export const projectComments = `Please provide any variances between appraised, assessed, and sale price.`;
