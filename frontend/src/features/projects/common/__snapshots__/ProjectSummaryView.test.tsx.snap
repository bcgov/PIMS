// Jest Snapshot v1, https://goo.gl/fbAQLP

exports[`Review Summary View renders approved correctly 1`] = `
.c0 {
  text-align: center;
  margin-bottom: 1rem;
}

.c1 {
  padding-top: 1rem;
  padding-bottom: 1rem;
  font-family: 'BCSans',Fallback,sans-serif;
}

.c3 {
  width: 100%;
  display: -webkit-box;
  display: -webkit-flex;
  display: -ms-flexbox;
  display: flex;
  -webkit-flex-direction: row-reverse;
  -ms-flex-direction: row-reverse;
  flex-direction: row-reverse;
}

.c2 {
  padding-left: 10px;
}

.c2 small {
  padding-top: 20px;
  vertical-align: middle;
}

<div
  className="ProjectSummaryView container-fluid"
>
  <div
    className="c0 [object Object]-status"
  >
    <h5
      className="c1"
    >
      Approved for Surplus Property Program
    </h5>
    <svg
      fill="currentColor"
      height={64}
      size={64}
      stroke="currentColor"
      strokeWidth="0"
      style={
        Object {
          "color": "#20a74d",
        }
      }
      viewBox="0 0 512 512"
      width={64}
      xmlns="http://www.w3.org/2000/svg"
    >
      <path
        d="M256 8C119.033 8 8 119.033 8 256s111.033 248 248 248 248-111.033 248-248S392.967 8 256 8zm0 48c110.532 0 200 89.451 200 200 0 110.532-89.451 200-200 200-110.532 0-200-89.451-200-200 0-110.532 89.451-200 200-200m140.204 130.267l-22.536-22.718c-4.667-4.705-12.265-4.736-16.97-.068L215.346 303.697l-59.792-60.277c-4.667-4.705-12.265-4.736-16.97-.069l-22.719 22.536c-4.705 4.667-4.736 12.265-.068 16.971l90.781 91.516c4.667 4.705 12.265 4.736 16.97.068l172.589-171.204c4.704-4.668 4.734-12.266.067-16.971z"
      />
    </svg>
    <h5
      className="c1"
    >
      Approval Date: Unknown Date
    </h5>
  </div>
  <form
    className=""
  >
    <div
      className="ProjectDraftForm container-fluid"
    >
      <div
        className="form-row"
      >
        <h3
          className="col-md-8"
        >
          Review
        </h3>
        <span
          className="col-md-4"
        />
      </div>
      <div
        className="col-md-10 form-row"
      >
        <label
          className="col-md-2 form-label"
        >
          Project No.
        </label>
        <div
          className="col-md-2 form-group"
        >
          <input
            className="form-control"
            disabled={true}
            id="input-projectNumber"
            name="projectNumber"
            onBlur={[Function]}
            onChange={[Function]}
            placeholder="SPP-XXXXXX"
            value="test-01"
          />
        </div>
      </div>
      <div
        className="form-row"
      >
        <div
          className="required col-md-10 form-group"
        >
          <label
            className="form-label"
            htmlFor="input-name"
          >
            Name
          </label>
          <input
            className="col-md-5 form-control"
            disabled={true}
            id="input-name"
            name="name"
            onBlur={[Function]}
            onChange={[Function]}
            required={true}
            value="my project"
          />
        </div>
      </div>
      <div
        className="form-row"
      >
        <div
          className="col-md-10 form-group"
        >
          <label
            className="form-label"
            htmlFor="input-description"
          >
            Description
          </label>
          <textarea
            className="col-md-auto form-control"
            disabled={true}
            id="input-description"
            name="description"
            onBlur={[Function]}
            onChange={[Function]}
            value="my project description"
          />
        </div>
      </div>
    </div>
    <div
      className="UpdateInfoForm container-fluid"
    >
      <div
        className="form-row"
      >
        <label
          className="form-label col-form-label col-md-2"
        >
<<<<<<< HEAD
          Assign Tier 
        </label>
        <div
          className="required col-md-2 form-group"
=======
          Assign Tier
        </label>
        <div
          className="required col-md-1 form-group"
>>>>>>> 7bf6a39e
        >
          <select
            className="form-select form-control"
            disabled={true}
            id="input-tierLevelId"
            name="tierLevelId"
            onBlur={[Function]}
            onChange={[Function]}
            required={true}
            value={1}
          >
            <option
              value=""
            >
              Must Select One
            </option>
          </select>
        </div>
        <div
          className="c2"
        >
          <small>
            Tier 1: Properties with a net value less than $1M.
          </small>
        </div>
      </div>
      <div
        className="form-row"
      >
        <small>
          Tier 1: Properties with a net value of less than $1M.
        </small>
      </div>
      <div
        className="form-row"
      >
        <small>
          Tier 2: Properties with a net value of $1M or more and less than $10M.
        </small>
      </div>
      <div
        className="form-row"
      >
        <small>
          Tier 3: Properties are single parcels with a net value of $10M or more.
        </small>
      </div>
      <div
        className="form-row"
      >
        <small>
          Tier 4: Properties are multiple parcels with a cumulative net value of $10M or more.
        </small>
      </div>
      <div
        className="form-row"
        style={
          Object {
            "alignItems": "unset",
          }
        }
      >
        <h3
          className="col-md-8"
        >
          Financial Information
        </h3>
      </div>
      <div
        className="form-row"
      >
        <div
          className="col-md-4"
        >
          <div
            className="form-row"
          >
            <label
              className="form-label col-form-label col-md-4"
            >
<<<<<<< HEAD
              Net Book Value
            </label>
            <div
              className="required form-group"
=======
              Assessed Value
            </label>
            <div
              className="required form-group col-md-6"
            >
              <div
                className="input-tooltip-wrapper"
              >
                <input
                  className="form-control input-number"
                  disabled={true}
                  name="assessed"
                  onBlur={[Function]}
                  onChange={[Function]}
                  placeholder=""
                  required={true}
                  value=""
                />
              </div>
            </div>
          </div>
          <div
            className="form-row"
          >
            <label
              className="form-label col-form-label col-md-4"
            >
              Net Book Value
            </label>
            <div
              className="required form-group col-md-6"
>>>>>>> 7bf6a39e
            >
              <div
                className="input-tooltip-wrapper"
              >
                <input
<<<<<<< HEAD
                  className="form-control"
=======
                  className="form-control input-number"
>>>>>>> 7bf6a39e
                  disabled={true}
                  name="netBook"
                  onBlur={[Function]}
                  onChange={[Function]}
                  placeholder=""
                  required={true}
                  value=""
                />
              </div>
            </div>
          </div>
        </div>
        <div
          className="col-md-4"
        >
          <div
            className="form-row"
          >
            <label
              className="form-label col-form-label col-md-4"
            >
              Estimated Market Value
<<<<<<< HEAD
            </label>
            <div
              className="required form-group"
=======
            </label>
            <div
              className="required form-group col-md-6"
            >
              <div
                className="input-tooltip-wrapper"
              >
                <input
                  className="form-control input-number"
                  disabled={true}
                  name="market"
                  onBlur={[Function]}
                  onChange={[Function]}
                  placeholder=""
                  required={true}
                  value=""
                />
              </div>
            </div>
          </div>
          <div
            className="form-row"
          >
            <label
              className="form-label col-form-label col-md-4"
            >
              Appraised Value
            </label>
            <div
              className="form-group col-md-6"
>>>>>>> 7bf6a39e
            >
              <div
                className="input-tooltip-wrapper"
              >
                <input
<<<<<<< HEAD
                  className="form-control"
                  disabled={true}
                  name="market"
=======
                  className="form-control input-number"
                  disabled={true}
                  name="appraised"
>>>>>>> 7bf6a39e
                  onBlur={[Function]}
                  onChange={[Function]}
                  placeholder=""
                  value=""
                />
              </div>
            </div>
          </div>
        </div>
        <div
          className="col-md-4"
        >
          <div
            className="form-row"
          >
            <label
              className="form-label col-form-label col-md-4"
            >
<<<<<<< HEAD
              Assessed Value
            </label>
            <div
              className="required form-group"
=======
              Estimated Sales Costs
            </label>
            <div
              className="form-group col-md-6"
>>>>>>> 7bf6a39e
            >
              <div
                className="input-tooltip-wrapper"
              >
                <input
<<<<<<< HEAD
                  className="form-control"
                  disabled={true}
                  name="assessed"
=======
                  className="form-control input-number"
                  disabled={true}
                  name="salesCost"
>>>>>>> 7bf6a39e
                  onBlur={[Function]}
                  onChange={[Function]}
                  placeholder=""
                  value=""
                />
              </div>
            </div>
          </div>
          <div
            className="form-row"
          >
            <label
              className="form-label col-form-label col-md-4"
            >
              Estimated Program Recovery Fees
            </label>
            <div
<<<<<<< HEAD
              className="form-group"
=======
              className="form-group col-md-6"
>>>>>>> 7bf6a39e
            >
              <div
                className="input-tooltip-wrapper"
              >
                <input
<<<<<<< HEAD
                  className="form-control"
                  disabled={true}
                  name="appraised"
=======
                  className="form-control input-number"
                  disabled={true}
                  name="programCost"
>>>>>>> 7bf6a39e
                  onBlur={[Function]}
                  onChange={[Function]}
                  placeholder=""
                  value=""
                />
              </div>
            </div>
          </div>
        </div>
      </div>
      <div
        className="form-row"
      >
        <h6
          className="col-md-12"
          style={
            Object {
              "margin": "1rem 0",
            }
          }
        >
          Please make any necessary updates to the valuation information and the classification.
        </h6>
        <h2
          className="col-md-5"
        >
          Properties in the Project
        </h2>
      </div>
      <div
        className="container-fluid"
      >
        <div
          className="ScrollContainer"
        >
          <div
            className="table"
            role="table"
            style={
              Object {
                "minWidth": undefined,
              }
            }
          >
            <div
              className="thead thead-light"
            >
              <div
                className="tr"
                role="row"
                style={
                  Object {
                    "display": "flex",
                    "flex": "1 0 auto",
                    "minWidth": "645px",
                  }
                }
              >
                <div
                  className="th"
                  colSpan={1}
                  role="columnheader"
                  style={
                    Object {
                      "alignItems": "center",
                      "boxSizing": "border-box",
                      "display": "flex",
                      "flex": "100 0 auto",
                      "justifyContent": "flex-start",
                      "minWidth": "30px",
                      "textAlign": "left",
                      "width": "100px",
                    }
                  }
                >
                  <div
                    className="sortable-column"
                  >
                    Agency
                  </div>
                </div>
                <div
                  className="th"
                  colSpan={1}
                  role="columnheader"
                  style={
                    Object {
                      "alignItems": "center",
                      "boxSizing": "border-box",
                      "display": "flex",
                      "flex": "100 0 auto",
                      "justifyContent": "flex-start",
                      "minWidth": "30px",
                      "textAlign": "left",
                      "width": "100px",
                    }
                  }
                >
<<<<<<< HEAD
                  Name
=======
                  <div
                    className="sortable-column"
                  >
                    Name
                  </div>
                </div>
                <div
                  className="th"
                  colSpan={1}
                  role="columnheader"
                  style={
                    Object {
                      "alignItems": "center",
                      "boxSizing": "border-box",
                      "display": "flex",
                      "flex": "100 0 auto",
                      "justifyContent": "flex-start",
                      "minWidth": "30px",
                      "textAlign": "left",
                      "width": "100px",
                    }
                  }
                >
                  <div
                    className="sortable-column"
                  >
                    Civic Address
                  </div>
>>>>>>> 7bf6a39e
                </div>
                <div
                  className="th"
                  colSpan={1}
                  role="columnheader"
                  style={
                    Object {
                      "alignItems": "center",
                      "boxSizing": "border-box",
                      "display": "flex",
                      "flex": "140 0 auto",
                      "justifyContent": "flex-start",
                      "minWidth": "30px",
                      "textAlign": "left",
                      "width": "140px",
                    }
                  }
                >
                  <div
                    className="sortable-column"
                  >
                    Classification
                  </div>
                </div>
                <div
                  className="th"
                  colSpan={1}
                  role="columnheader"
                  style={
                    Object {
                      "alignItems": "center",
                      "boxSizing": "border-box",
                      "display": "flex",
                      "flex": "100 0 auto",
                      "justifyContent": "flex-start",
                      "minWidth": "30px",
                      "textAlign": "left",
                      "width": "100px",
                    }
                  }
                >
                  <div
                    className="sortable-column"
                  >
                    Current Zoning Code
                  </div>
                </div>
                <div
                  className="th"
                  colSpan={1}
                  role="columnheader"
                  style={
                    Object {
                      "alignItems": "center",
                      "boxSizing": "border-box",
                      "display": "flex",
                      "flex": "100 0 auto",
                      "justifyContent": "flex-start",
                      "minWidth": "30px",
                      "textAlign": "left",
                      "width": "100px",
                    }
                  }
                >
                  <div
                    className="sortable-column"
                  >
                    Potential Zoning Code
                  </div>
                </div>
                <div
                  className="th"
                  colSpan={1}
                  role="columnheader"
                  style={
                    Object {
                      "alignItems": "center",
                      "boxSizing": "border-box",
                      "display": "flex",
                      "flex": "145 0 auto",
                      "justifyContent": "flex-start",
                      "minWidth": "145px",
                      "textAlign": "left",
                      "width": "145px",
                    }
                  }
                >
<<<<<<< HEAD
                  Net Book Value
=======
                  <div
                    className="sortable-column"
                  >
                    Net Book Value
                  </div>
>>>>>>> 7bf6a39e
                </div>
                <div
                  className="th"
                  colSpan={1}
                  role="columnheader"
                  style={
                    Object {
                      "alignItems": "center",
                      "boxSizing": "border-box",
                      "display": "flex",
                      "flex": "145 0 auto",
                      "justifyContent": "flex-start",
                      "minWidth": "145px",
                      "textAlign": "left",
                      "width": "145px",
                    }
                  }
                >
<<<<<<< HEAD
                  Market Value
=======
                  <div
                    className="sortable-column"
                  >
                    Market Value
                  </div>
>>>>>>> 7bf6a39e
                </div>
                <div
                  className="th"
                  colSpan={1}
                  role="columnheader"
                  style={
                    Object {
                      "alignItems": "center",
                      "boxSizing": "border-box",
                      "display": "flex",
                      "flex": "145 0 auto",
                      "justifyContent": "flex-start",
                      "minWidth": "145px",
                      "textAlign": "left",
                      "width": "145px",
                    }
                  }
                >
                  <div
                    className="sortable-column"
                  >
                    Assessed Value
                  </div>
                </div>
                <div
                  className="th"
                  colSpan={1}
                  role="columnheader"
                  style={
                    Object {
                      "alignItems": "center",
                      "boxSizing": "border-box",
                      "display": "flex",
                      "flex": "60 0 auto",
                      "justifyContent": "flex-start",
                      "minWidth": "30px",
                      "textAlign": "left",
                      "width": "60px",
                    }
                  }
                >
                  <div
                    className="sortable-column"
                  >
                    Type
                  </div>
                </div>
              </div>
            </div>
            <div
              className="no-rows-message"
            >
              No rows to display
            </div>
          </div>
          <div
            className="table-toolbar"
          />
        </div>
      </div>
    </div>
    <h3>
      Documentation
    </h3>
    <h3>
      Approval
    </h3>
    <div
      className="form-row"
    >
      <div
        className="required form-group"
      >
        <div
          className="check-field"
        >
          <div
            className="form-check"
          >
            <input
              checked={true}
              className="form-check-input position-static"
              disabled={true}
              id="input-confirmation"
              name="confirmation"
              onChange={[Function]}
              required={true}
              type="checkbox"
              value={true}
            />
          </div>
          <label
            className="form-label"
            htmlFor="input-confirmation"
          >
            I, Pims User, confirm by checking this box that I have received the approval 
  to request the property be submitted to the Enhanced Referral Program and marketed internally to other Ministry 
  and Broader Public Sector Agencies for 90 days before listing the property to be sold on the public commercial real estate market
          </label>
        </div>
      </div>
    </div>
    <h3>
      Enhanced Referral Process Exemption
      <svg
        className="tooltip-icon"
        fill="currentColor"
        height="1em"
        onBlur={[Function]}
        onFocus={[Function]}
        onMouseOut={[Function]}
        onMouseOver={[Function]}
        stroke="currentColor"
        strokeWidth="0"
        style={
          Object {
            "color": undefined,
          }
        }
        viewBox="0 0 512 512"
        width="1em"
        xmlns="http://www.w3.org/2000/svg"
      >
        <path
          d="M256 8C119.043 8 8 119.083 8 256c0 136.997 111.043 248 248 248s248-111.003 248-248C504 119.083 392.957 8 256 8zm0 110c23.196 0 42 18.804 42 42s-18.804 42-42 42-42-18.804-42-42 18.804-42 42-42zm56 254c0 6.627-5.373 12-12 12h-88c-6.627 0-12-5.373-12-12v-24c0-6.627 5.373-12 12-12h12v-64h-12c-6.627 0-12-5.373-12-12v-24c0-6.627 5.373-12 12-12h64c6.627 0 12 5.373 12 12v100h12c6.627 0 12 5.373 12 12v24z"
        />
      </svg>
    </h3>
    <div
      className="ProjectExemptionRequestCheck form-row"
    >
      <div
        className="form-group"
      >
        <div
          className="check-field"
        >
          <div
            className="form-check"
          >
            <input
              checked={false}
              className="form-check-input position-static"
              disabled={true}
              id="input-exemptionRequested"
              name="exemptionRequested"
              onChange={[Function]}
              type="checkbox"
              value={false}
            />
          </div>
          <label
            className="text-wrap form-label"
            htmlFor="input-exemptionRequested"
          >
            Apply for Enhanced Referral Process exemption
          </label>
        </div>
      </div>
    </div>
    <div
      className="ProjectNotes form-row"
    >
      <div
        className="col-md-10 form-group col"
      >
        <label
          className="form-label"
          htmlFor="input-note"
        >
          Notes
        </label>
        <textarea
          className="col-md-5 form-control"
          disabled={true}
          id="input-note"
          name="note"
          onBlur={[Function]}
          onChange={[Function]}
          value="my notes"
        />
      </div>
    </div>
    <div
      className="ProjectNotes form-row"
    >
      <div
        className="col-md-10 form-group col"
      >
        <label
          className="form-label"
          htmlFor="input-publicNote"
        >
          Shared Notes
          <svg
            className="tooltip-icon"
            fill="currentColor"
            height="1em"
            onBlur={[Function]}
            onFocus={[Function]}
            onMouseOut={[Function]}
            onMouseOver={[Function]}
            stroke="currentColor"
            strokeWidth="0"
            style={
              Object {
                "color": undefined,
              }
            }
            viewBox="0 0 512 512"
            width="1em"
            xmlns="http://www.w3.org/2000/svg"
          >
            <path
              d="M256 8C119.043 8 8 119.083 8 256c0 136.997 111.043 248 248 248s248-111.003 248-248C504 119.083 392.957 8 256 8zm0 110c23.196 0 42 18.804 42 42s-18.804 42-42 42-42-18.804-42-42 18.804-42 42-42zm56 254c0 6.627-5.373 12-12 12h-88c-6.627 0-12-5.373-12-12v-24c0-6.627 5.373-12 12-12h12v-64h-12c-6.627 0-12-5.373-12-12v-24c0-6.627 5.373-12 12-12h64c6.627 0 12 5.373 12 12v100h12c6.627 0 12 5.373 12 12v24z"
            />
          </svg>
        </label>
        <textarea
          className="col-md-5 form-control"
          disabled={true}
          id="input-publicNote"
          name="publicNote"
          onBlur={[Function]}
          onChange={[Function]}
          value=""
        />
      </div>
    </div>
    <div
      style={
        Object {
          "textAlign": "right",
        }
      }
    />
    <div
      className="c3"
    >
      <button
        className="btn btn-primary"
        disabled={true}
        onClick={[Function]}
        style={
          Object {
            "marginLeft": 10,
          }
        }
        type="button"
      >
        Submit
      </button>
      <button
        className="btn btn-secondary"
        disabled={true}
        onClick={[Function]}
        type="button"
      >
        Save
      </button>
    </div>
  </form>
</div>
`;

exports[`Review Summary View renders denied correctly 1`] = `
.c0 {
  text-align: center;
  margin-bottom: 1rem;
}

.c1 {
  padding-top: 1rem;
  padding-bottom: 1rem;
  font-family: 'BCSans',Fallback,sans-serif;
}

.c3 {
  width: 100%;
  display: -webkit-box;
  display: -webkit-flex;
  display: -ms-flexbox;
  display: flex;
  -webkit-flex-direction: row-reverse;
  -ms-flex-direction: row-reverse;
  flex-direction: row-reverse;
}

.c2 {
  padding-left: 10px;
}

.c2 small {
  padding-top: 20px;
  vertical-align: middle;
}

<div
  className="ProjectSummaryView container-fluid"
>
  <div
    className="c0 [object Object]-status"
  >
    <h5
      className="c1"
    >
      Submitted
    </h5>
    <svg
      fill="currentColor"
      height={64}
      size={64}
      stroke="currentColor"
      strokeWidth="0"
      style={
        Object {
          "color": "#d8292f",
        }
      }
      viewBox="0 0 24 24"
      width={64}
      xmlns="http://www.w3.org/2000/svg"
    >
      <path
        d="M7 11v2h10v-2H7zm5-9C6.48 2 2 6.48 2 12s4.48 10 10 10 10-4.48 10-10S17.52 2 12 2zm0 18c-4.41 0-8-3.59-8-8s3.59-8 8-8 8 3.59 8 8-3.59 8-8 8z"
      />
    </svg>
    <h5
      className="c1"
    >
      test
    </h5>
  </div>
  <form
    className=""
  >
    <div
      className="ProjectDraftForm container-fluid"
    >
      <div
        className="form-row"
      >
        <h3
          className="col-md-8"
        >
          Review
        </h3>
        <span
          className="col-md-4"
        />
      </div>
      <div
        className="col-md-10 form-row"
      >
        <label
          className="col-md-2 form-label"
        >
          Project No.
        </label>
        <div
          className="col-md-2 form-group"
        >
          <input
            className="form-control"
            disabled={true}
            id="input-projectNumber"
            name="projectNumber"
            onBlur={[Function]}
            onChange={[Function]}
            placeholder="SPP-XXXXXX"
            value="test-01"
          />
        </div>
      </div>
      <div
        className="form-row"
      >
        <div
          className="required col-md-10 form-group"
        >
          <label
            className="form-label"
            htmlFor="input-name"
          >
            Name
          </label>
          <input
            className="col-md-5 form-control"
            disabled={true}
            id="input-name"
            name="name"
            onBlur={[Function]}
            onChange={[Function]}
            required={true}
            value="my project"
          />
        </div>
      </div>
      <div
        className="form-row"
      >
        <div
          className="col-md-10 form-group"
        >
          <label
            className="form-label"
            htmlFor="input-description"
          >
            Description
          </label>
          <textarea
            className="col-md-auto form-control"
            disabled={true}
            id="input-description"
            name="description"
            onBlur={[Function]}
            onChange={[Function]}
            value="my project description"
          />
        </div>
      </div>
    </div>
    <div
      className="UpdateInfoForm container-fluid"
    >
      <div
        className="form-row"
      >
        <label
          className="form-label col-form-label col-md-2"
        >
<<<<<<< HEAD
          Assign Tier 
        </label>
        <div
          className="required col-md-2 form-group"
=======
          Assign Tier
        </label>
        <div
          className="required col-md-1 form-group"
>>>>>>> 7bf6a39e
        >
          <select
            className="form-select form-control"
            disabled={true}
            id="input-tierLevelId"
            name="tierLevelId"
            onBlur={[Function]}
            onChange={[Function]}
            required={true}
            value={1}
          >
            <option
              value=""
            >
              Must Select One
            </option>
          </select>
        </div>
        <div
          className="c2"
        >
          <small>
            Tier 1: Properties with a net value less than $1M.
          </small>
        </div>
      </div>
      <div
        className="form-row"
      >
        <small>
          Tier 1: Properties with a net value of less than $1M.
        </small>
      </div>
      <div
        className="form-row"
      >
        <small>
          Tier 2: Properties with a net value of $1M or more and less than $10M.
        </small>
      </div>
      <div
        className="form-row"
      >
        <small>
          Tier 3: Properties are single parcels with a net value of $10M or more.
        </small>
      </div>
      <div
        className="form-row"
      >
        <small>
          Tier 4: Properties are multiple parcels with a cumulative net value of $10M or more.
        </small>
      </div>
      <div
        className="form-row"
        style={
          Object {
            "alignItems": "unset",
          }
        }
      >
        <h3
          className="col-md-8"
        >
          Financial Information
        </h3>
      </div>
      <div
        className="form-row"
      >
        <div
          className="col-md-4"
        >
          <div
            className="form-row"
          >
            <label
              className="form-label col-form-label col-md-4"
            >
<<<<<<< HEAD
              Net Book Value
            </label>
            <div
              className="required form-group"
=======
              Assessed Value
            </label>
            <div
              className="required form-group col-md-6"
            >
              <div
                className="input-tooltip-wrapper"
              >
                <input
                  className="form-control input-number"
                  disabled={true}
                  name="assessed"
                  onBlur={[Function]}
                  onChange={[Function]}
                  placeholder=""
                  required={true}
                  value=""
                />
              </div>
            </div>
          </div>
          <div
            className="form-row"
          >
            <label
              className="form-label col-form-label col-md-4"
            >
              Net Book Value
            </label>
            <div
              className="required form-group col-md-6"
>>>>>>> 7bf6a39e
            >
              <div
                className="input-tooltip-wrapper"
              >
                <input
<<<<<<< HEAD
                  className="form-control"
=======
                  className="form-control input-number"
>>>>>>> 7bf6a39e
                  disabled={true}
                  name="netBook"
                  onBlur={[Function]}
                  onChange={[Function]}
                  placeholder=""
                  required={true}
                  value=""
                />
              </div>
            </div>
          </div>
        </div>
        <div
          className="col-md-4"
        >
          <div
            className="form-row"
          >
            <label
              className="form-label col-form-label col-md-4"
            >
              Estimated Market Value
<<<<<<< HEAD
            </label>
            <div
              className="required form-group"
=======
            </label>
            <div
              className="required form-group col-md-6"
            >
              <div
                className="input-tooltip-wrapper"
              >
                <input
                  className="form-control input-number"
                  disabled={true}
                  name="market"
                  onBlur={[Function]}
                  onChange={[Function]}
                  placeholder=""
                  required={true}
                  value=""
                />
              </div>
            </div>
          </div>
          <div
            className="form-row"
          >
            <label
              className="form-label col-form-label col-md-4"
            >
              Appraised Value
            </label>
            <div
              className="form-group col-md-6"
>>>>>>> 7bf6a39e
            >
              <div
                className="input-tooltip-wrapper"
              >
                <input
<<<<<<< HEAD
                  className="form-control"
                  disabled={true}
                  name="market"
=======
                  className="form-control input-number"
                  disabled={true}
                  name="appraised"
>>>>>>> 7bf6a39e
                  onBlur={[Function]}
                  onChange={[Function]}
                  placeholder=""
                  value=""
                />
              </div>
            </div>
          </div>
        </div>
        <div
          className="col-md-4"
        >
          <div
            className="form-row"
          >
            <label
              className="form-label col-form-label col-md-4"
            >
<<<<<<< HEAD
              Assessed Value
            </label>
            <div
              className="required form-group"
=======
              Estimated Sales Costs
            </label>
            <div
              className="form-group col-md-6"
>>>>>>> 7bf6a39e
            >
              <div
                className="input-tooltip-wrapper"
              >
                <input
<<<<<<< HEAD
                  className="form-control"
                  disabled={true}
                  name="assessed"
=======
                  className="form-control input-number"
                  disabled={true}
                  name="salesCost"
>>>>>>> 7bf6a39e
                  onBlur={[Function]}
                  onChange={[Function]}
                  placeholder=""
                  value=""
                />
              </div>
            </div>
          </div>
          <div
            className="form-row"
          >
            <label
              className="form-label col-form-label col-md-4"
            >
              Estimated Program Recovery Fees
            </label>
            <div
<<<<<<< HEAD
              className="form-group"
=======
              className="form-group col-md-6"
>>>>>>> 7bf6a39e
            >
              <div
                className="input-tooltip-wrapper"
              >
                <input
<<<<<<< HEAD
                  className="form-control"
                  disabled={true}
                  name="appraised"
=======
                  className="form-control input-number"
                  disabled={true}
                  name="programCost"
>>>>>>> 7bf6a39e
                  onBlur={[Function]}
                  onChange={[Function]}
                  placeholder=""
                  value=""
                />
              </div>
            </div>
          </div>
        </div>
      </div>
      <div
        className="form-row"
      >
        <h6
          className="col-md-12"
          style={
            Object {
              "margin": "1rem 0",
            }
          }
        >
          Please make any necessary updates to the valuation information and the classification.
        </h6>
        <h2
          className="col-md-5"
        >
          Properties in the Project
        </h2>
      </div>
      <div
        className="container-fluid"
      >
        <div
          className="ScrollContainer"
        >
          <div
            className="table"
            role="table"
            style={
              Object {
                "minWidth": undefined,
              }
            }
          >
            <div
              className="thead thead-light"
            >
              <div
                className="tr"
                role="row"
                style={
                  Object {
                    "display": "flex",
                    "flex": "1 0 auto",
                    "minWidth": "645px",
                  }
                }
              >
                <div
                  className="th"
                  colSpan={1}
                  role="columnheader"
                  style={
                    Object {
                      "alignItems": "center",
                      "boxSizing": "border-box",
                      "display": "flex",
                      "flex": "100 0 auto",
                      "justifyContent": "flex-start",
                      "minWidth": "30px",
                      "textAlign": "left",
                      "width": "100px",
                    }
                  }
                >
<<<<<<< HEAD
                  Name
=======
                  <div
                    className="sortable-column"
                  >
                    Agency
                  </div>
                </div>
                <div
                  className="th"
                  colSpan={1}
                  role="columnheader"
                  style={
                    Object {
                      "alignItems": "center",
                      "boxSizing": "border-box",
                      "display": "flex",
                      "flex": "100 0 auto",
                      "justifyContent": "flex-start",
                      "minWidth": "30px",
                      "textAlign": "left",
                      "width": "100px",
                    }
                  }
                >
                  <div
                    className="sortable-column"
                  >
                    Name
                  </div>
>>>>>>> 7bf6a39e
                </div>
                <div
                  className="th"
                  colSpan={1}
                  role="columnheader"
                  style={
                    Object {
                      "alignItems": "center",
                      "boxSizing": "border-box",
                      "display": "flex",
                      "flex": "100 0 auto",
                      "justifyContent": "flex-start",
                      "minWidth": "30px",
                      "textAlign": "left",
                      "width": "100px",
                    }
                  }
                >
                  <div
                    className="sortable-column"
                  >
                    Civic Address
                  </div>
                </div>
                <div
                  className="th"
                  colSpan={1}
                  role="columnheader"
                  style={
                    Object {
                      "alignItems": "center",
                      "boxSizing": "border-box",
                      "display": "flex",
                      "flex": "140 0 auto",
                      "justifyContent": "flex-start",
                      "minWidth": "30px",
                      "textAlign": "left",
                      "width": "140px",
                    }
                  }
                >
                  <div
                    className="sortable-column"
                  >
                    Classification
                  </div>
                </div>
                <div
                  className="th"
                  colSpan={1}
                  role="columnheader"
                  style={
                    Object {
                      "alignItems": "center",
                      "boxSizing": "border-box",
                      "display": "flex",
                      "flex": "100 0 auto",
                      "justifyContent": "flex-start",
                      "minWidth": "30px",
                      "textAlign": "left",
                      "width": "100px",
                    }
                  }
                >
                  <div
                    className="sortable-column"
                  >
                    Current Zoning Code
                  </div>
                </div>
                <div
                  className="th"
                  colSpan={1}
                  role="columnheader"
                  style={
                    Object {
                      "alignItems": "center",
                      "boxSizing": "border-box",
                      "display": "flex",
                      "flex": "100 0 auto",
                      "justifyContent": "flex-start",
                      "minWidth": "30px",
                      "textAlign": "left",
                      "width": "100px",
                    }
                  }
                >
                  <div
                    className="sortable-column"
                  >
                    Potential Zoning Code
                  </div>
                </div>
                <div
                  className="th"
                  colSpan={1}
                  role="columnheader"
                  style={
                    Object {
                      "alignItems": "center",
                      "boxSizing": "border-box",
                      "display": "flex",
                      "flex": "145 0 auto",
                      "justifyContent": "flex-start",
                      "minWidth": "145px",
                      "textAlign": "left",
                      "width": "145px",
                    }
                  }
                >
<<<<<<< HEAD
                  Net Book Value
=======
                  <div
                    className="sortable-column"
                  >
                    Net Book Value
                  </div>
>>>>>>> 7bf6a39e
                </div>
                <div
                  className="th"
                  colSpan={1}
                  role="columnheader"
                  style={
                    Object {
                      "alignItems": "center",
                      "boxSizing": "border-box",
                      "display": "flex",
                      "flex": "145 0 auto",
                      "justifyContent": "flex-start",
                      "minWidth": "145px",
                      "textAlign": "left",
                      "width": "145px",
                    }
                  }
                >
<<<<<<< HEAD
                  Market Value
=======
                  <div
                    className="sortable-column"
                  >
                    Market Value
                  </div>
>>>>>>> 7bf6a39e
                </div>
                <div
                  className="th"
                  colSpan={1}
                  role="columnheader"
                  style={
                    Object {
                      "alignItems": "center",
                      "boxSizing": "border-box",
                      "display": "flex",
                      "flex": "145 0 auto",
                      "justifyContent": "flex-start",
                      "minWidth": "145px",
                      "textAlign": "left",
                      "width": "145px",
                    }
                  }
                >
                  <div
                    className="sortable-column"
                  >
                    Assessed Value
                  </div>
                </div>
                <div
                  className="th"
                  colSpan={1}
                  role="columnheader"
                  style={
                    Object {
                      "alignItems": "center",
                      "boxSizing": "border-box",
                      "display": "flex",
                      "flex": "60 0 auto",
                      "justifyContent": "flex-start",
                      "minWidth": "30px",
                      "textAlign": "left",
                      "width": "60px",
                    }
                  }
                >
                  <div
                    className="sortable-column"
                  >
                    Type
                  </div>
                </div>
              </div>
            </div>
            <div
              className="no-rows-message"
            >
              No rows to display
            </div>
          </div>
          <div
            className="table-toolbar"
          />
        </div>
      </div>
    </div>
    <h3>
      Documentation
    </h3>
    <h3>
      Approval
    </h3>
    <div
      className="form-row"
    >
      <div
        className="required form-group"
      >
        <div
          className="check-field"
        >
          <div
            className="form-check"
          >
            <input
              checked={true}
              className="form-check-input position-static"
              disabled={true}
              id="input-confirmation"
              name="confirmation"
              onChange={[Function]}
              required={true}
              type="checkbox"
              value={true}
            />
          </div>
          <label
            className="form-label"
            htmlFor="input-confirmation"
          >
            I, Pims User, confirm by checking this box that I have received the approval 
  to request the property be submitted to the Enhanced Referral Program and marketed internally to other Ministry 
  and Broader Public Sector Agencies for 90 days before listing the property to be sold on the public commercial real estate market
          </label>
        </div>
      </div>
    </div>
    <h3>
      Enhanced Referral Process Exemption
      <svg
        className="tooltip-icon"
        fill="currentColor"
        height="1em"
        onBlur={[Function]}
        onFocus={[Function]}
        onMouseOut={[Function]}
        onMouseOver={[Function]}
        stroke="currentColor"
        strokeWidth="0"
        style={
          Object {
            "color": undefined,
          }
        }
        viewBox="0 0 512 512"
        width="1em"
        xmlns="http://www.w3.org/2000/svg"
      >
        <path
          d="M256 8C119.043 8 8 119.083 8 256c0 136.997 111.043 248 248 248s248-111.003 248-248C504 119.083 392.957 8 256 8zm0 110c23.196 0 42 18.804 42 42s-18.804 42-42 42-42-18.804-42-42 18.804-42 42-42zm56 254c0 6.627-5.373 12-12 12h-88c-6.627 0-12-5.373-12-12v-24c0-6.627 5.373-12 12-12h12v-64h-12c-6.627 0-12-5.373-12-12v-24c0-6.627 5.373-12 12-12h64c6.627 0 12 5.373 12 12v100h12c6.627 0 12 5.373 12 12v24z"
        />
      </svg>
    </h3>
    <div
      className="ProjectExemptionRequestCheck form-row"
    >
      <div
        className="form-group"
      >
        <div
          className="check-field"
        >
          <div
            className="form-check"
          >
            <input
              checked={false}
              className="form-check-input position-static"
              disabled={true}
              id="input-exemptionRequested"
              name="exemptionRequested"
              onChange={[Function]}
              type="checkbox"
              value={false}
            />
          </div>
          <label
            className="text-wrap form-label"
            htmlFor="input-exemptionRequested"
          >
            Apply for Enhanced Referral Process exemption
          </label>
        </div>
      </div>
    </div>
    <div
      className="ProjectNotes form-row"
    >
      <div
        className="col-md-10 form-group col"
      >
        <label
          className="form-label"
          htmlFor="input-note"
        >
          Notes
        </label>
        <textarea
          className="col-md-5 form-control"
          disabled={true}
          id="input-note"
          name="note"
          onBlur={[Function]}
          onChange={[Function]}
          value="my notes"
        />
      </div>
    </div>
    <div
      className="ProjectNotes form-row"
    >
      <div
        className="col-md-10 form-group col"
      >
        <label
          className="form-label"
          htmlFor="input-publicNote"
        >
          Shared Notes
          <svg
            className="tooltip-icon"
            fill="currentColor"
            height="1em"
            onBlur={[Function]}
            onFocus={[Function]}
            onMouseOut={[Function]}
            onMouseOver={[Function]}
            stroke="currentColor"
            strokeWidth="0"
            style={
              Object {
                "color": undefined,
              }
            }
            viewBox="0 0 512 512"
            width="1em"
            xmlns="http://www.w3.org/2000/svg"
          >
            <path
              d="M256 8C119.043 8 8 119.083 8 256c0 136.997 111.043 248 248 248s248-111.003 248-248C504 119.083 392.957 8 256 8zm0 110c23.196 0 42 18.804 42 42s-18.804 42-42 42-42-18.804-42-42 18.804-42 42-42zm56 254c0 6.627-5.373 12-12 12h-88c-6.627 0-12-5.373-12-12v-24c0-6.627 5.373-12 12-12h12v-64h-12c-6.627 0-12-5.373-12-12v-24c0-6.627 5.373-12 12-12h64c6.627 0 12 5.373 12 12v100h12c6.627 0 12 5.373 12 12v24z"
            />
          </svg>
        </label>
        <textarea
          className="col-md-5 form-control"
          disabled={true}
          id="input-publicNote"
          name="publicNote"
          onBlur={[Function]}
          onChange={[Function]}
          value=""
        />
      </div>
    </div>
    <div
      style={
        Object {
          "textAlign": "right",
        }
      }
    />
    <div
      className="c3"
    >
      <button
        className="btn btn-primary"
        disabled={true}
        onClick={[Function]}
        style={
          Object {
            "marginLeft": 10,
          }
        }
        type="button"
      >
        Submit
      </button>
      <button
        className="btn btn-secondary"
        disabled={true}
        onClick={[Function]}
        type="button"
      >
        Save
      </button>
    </div>
  </form>
</div>
`;

exports[`Review Summary View renders submitted correctly 1`] = `
.c0 {
  text-align: center;
  margin-bottom: 1rem;
}

.c1 {
  padding-top: 1rem;
  padding-bottom: 1rem;
  font-family: 'BCSans',Fallback,sans-serif;
}

.c3 {
  width: 100%;
  display: -webkit-box;
  display: -webkit-flex;
  display: -ms-flexbox;
  display: flex;
  -webkit-flex-direction: row-reverse;
  -ms-flex-direction: row-reverse;
  flex-direction: row-reverse;
}

.c2 {
  padding-left: 10px;
}

.c2 small {
  padding-top: 20px;
  vertical-align: middle;
}

<div
  className="ProjectSummaryView container-fluid"
>
  <div
    className="c0 [object Object]-status"
  >
    <h5
      className="c1"
    >
      Submitted
    </h5>
    <svg
      fill="currentColor"
      height={64}
      size={64}
      stroke="currentColor"
      strokeWidth="0"
      style={
        Object {
          "color": "#2E8540",
        }
      }
      viewBox="0 0 512 512"
      width={64}
      xmlns="http://www.w3.org/2000/svg"
    >
      <path
        d="M256 8C119 8 8 119 8 256s111 248 248 248 248-111 248-248S393 8 256 8zm0 448c-110.5 0-200-89.5-200-200S145.5 56 256 56s200 89.5 200 200-89.5 200-200 200z"
      />
    </svg>
    <h5
      className="c1"
    >
      In Review
    </h5>
  </div>
  <form
    className=""
  >
    <div
      className="ProjectDraftForm container-fluid"
    >
      <div
        className="form-row"
      >
        <h3
          className="col-md-8"
        >
          Review
        </h3>
        <span
          className="col-md-4"
        />
      </div>
      <div
        className="col-md-10 form-row"
      >
        <label
          className="col-md-2 form-label"
        >
          Project No.
        </label>
        <div
          className="col-md-2 form-group"
        >
          <input
            className="form-control"
            disabled={true}
            id="input-projectNumber"
            name="projectNumber"
            onBlur={[Function]}
            onChange={[Function]}
            placeholder="SPP-XXXXXX"
            value="test-01"
          />
        </div>
      </div>
      <div
        className="form-row"
      >
        <div
          className="required col-md-10 form-group"
        >
          <label
            className="form-label"
            htmlFor="input-name"
          >
            Name
          </label>
          <input
            className="col-md-5 form-control"
            disabled={true}
            id="input-name"
            name="name"
            onBlur={[Function]}
            onChange={[Function]}
            required={true}
            value="my project"
          />
        </div>
      </div>
      <div
        className="form-row"
      >
        <div
          className="col-md-10 form-group"
        >
          <label
            className="form-label"
            htmlFor="input-description"
          >
            Description
          </label>
          <textarea
            className="col-md-auto form-control"
            disabled={true}
            id="input-description"
            name="description"
            onBlur={[Function]}
            onChange={[Function]}
            value="my project description"
          />
        </div>
      </div>
    </div>
    <div
      className="UpdateInfoForm container-fluid"
    >
      <div
        className="form-row"
      >
        <label
          className="form-label col-form-label col-md-2"
        >
<<<<<<< HEAD
          Assign Tier 
        </label>
        <div
          className="required col-md-2 form-group"
=======
          Assign Tier
        </label>
        <div
          className="required col-md-1 form-group"
>>>>>>> 7bf6a39e
        >
          <select
            className="form-select form-control"
            disabled={true}
            id="input-tierLevelId"
            name="tierLevelId"
            onBlur={[Function]}
            onChange={[Function]}
            required={true}
            value={1}
          >
            <option
              value=""
            >
              Must Select One
            </option>
          </select>
        </div>
        <div
          className="c2"
        >
          <small>
            Tier 1: Properties with a net value less than $1M.
          </small>
        </div>
      </div>
      <div
        className="form-row"
      >
        <small>
          Tier 1: Properties with a net value of less than $1M.
        </small>
      </div>
      <div
        className="form-row"
      >
        <small>
          Tier 2: Properties with a net value of $1M or more and less than $10M.
        </small>
      </div>
      <div
        className="form-row"
      >
        <small>
          Tier 3: Properties are single parcels with a net value of $10M or more.
        </small>
      </div>
      <div
        className="form-row"
      >
        <small>
          Tier 4: Properties are multiple parcels with a cumulative net value of $10M or more.
        </small>
      </div>
      <div
        className="form-row"
        style={
          Object {
            "alignItems": "unset",
          }
        }
      >
        <h3
          className="col-md-8"
        >
          Financial Information
        </h3>
      </div>
      <div
        className="form-row"
      >
        <div
          className="col-md-4"
        >
          <div
            className="form-row"
          >
            <label
              className="form-label col-form-label col-md-4"
            >
<<<<<<< HEAD
              Net Book Value
            </label>
            <div
              className="required form-group"
=======
              Assessed Value
            </label>
            <div
              className="required form-group col-md-6"
            >
              <div
                className="input-tooltip-wrapper"
              >
                <input
                  className="form-control input-number"
                  disabled={true}
                  name="assessed"
                  onBlur={[Function]}
                  onChange={[Function]}
                  placeholder=""
                  required={true}
                  value=""
                />
              </div>
            </div>
          </div>
          <div
            className="form-row"
          >
            <label
              className="form-label col-form-label col-md-4"
            >
              Net Book Value
            </label>
            <div
              className="required form-group col-md-6"
>>>>>>> 7bf6a39e
            >
              <div
                className="input-tooltip-wrapper"
              >
                <input
<<<<<<< HEAD
                  className="form-control"
=======
                  className="form-control input-number"
>>>>>>> 7bf6a39e
                  disabled={true}
                  name="netBook"
                  onBlur={[Function]}
                  onChange={[Function]}
                  placeholder=""
                  required={true}
                  value=""
                />
              </div>
            </div>
          </div>
        </div>
        <div
          className="col-md-4"
        >
          <div
            className="form-row"
          >
            <label
              className="form-label col-form-label col-md-4"
            >
              Estimated Market Value
<<<<<<< HEAD
            </label>
            <div
              className="required form-group"
=======
            </label>
            <div
              className="required form-group col-md-6"
            >
              <div
                className="input-tooltip-wrapper"
              >
                <input
                  className="form-control input-number"
                  disabled={true}
                  name="market"
                  onBlur={[Function]}
                  onChange={[Function]}
                  placeholder=""
                  required={true}
                  value=""
                />
              </div>
            </div>
          </div>
          <div
            className="form-row"
          >
            <label
              className="form-label col-form-label col-md-4"
            >
              Appraised Value
            </label>
            <div
              className="form-group col-md-6"
>>>>>>> 7bf6a39e
            >
              <div
                className="input-tooltip-wrapper"
              >
                <input
<<<<<<< HEAD
                  className="form-control"
                  disabled={true}
                  name="market"
=======
                  className="form-control input-number"
                  disabled={true}
                  name="appraised"
>>>>>>> 7bf6a39e
                  onBlur={[Function]}
                  onChange={[Function]}
                  placeholder=""
                  value=""
                />
              </div>
            </div>
          </div>
        </div>
        <div
          className="col-md-4"
        >
          <div
            className="form-row"
          >
            <label
              className="form-label col-form-label col-md-4"
            >
<<<<<<< HEAD
              Assessed Value
            </label>
            <div
              className="required form-group"
=======
              Estimated Sales Costs
            </label>
            <div
              className="form-group col-md-6"
>>>>>>> 7bf6a39e
            >
              <div
                className="input-tooltip-wrapper"
              >
                <input
<<<<<<< HEAD
                  className="form-control"
                  disabled={true}
                  name="assessed"
=======
                  className="form-control input-number"
                  disabled={true}
                  name="salesCost"
>>>>>>> 7bf6a39e
                  onBlur={[Function]}
                  onChange={[Function]}
                  placeholder=""
                  value=""
                />
              </div>
            </div>
          </div>
          <div
            className="form-row"
          >
            <label
              className="form-label col-form-label col-md-4"
            >
              Estimated Program Recovery Fees
            </label>
            <div
<<<<<<< HEAD
              className="form-group"
=======
              className="form-group col-md-6"
>>>>>>> 7bf6a39e
            >
              <div
                className="input-tooltip-wrapper"
              >
                <input
<<<<<<< HEAD
                  className="form-control"
                  disabled={true}
                  name="appraised"
=======
                  className="form-control input-number"
                  disabled={true}
                  name="programCost"
>>>>>>> 7bf6a39e
                  onBlur={[Function]}
                  onChange={[Function]}
                  placeholder=""
                  value=""
                />
              </div>
            </div>
          </div>
        </div>
      </div>
      <div
        className="form-row"
      >
        <h6
          className="col-md-12"
          style={
            Object {
              "margin": "1rem 0",
            }
          }
        >
          Please make any necessary updates to the valuation information and the classification.
        </h6>
        <h2
          className="col-md-5"
        >
          Properties in the Project
        </h2>
      </div>
      <div
        className="container-fluid"
      >
        <div
          className="ScrollContainer"
        >
          <div
            className="table"
            role="table"
            style={
              Object {
                "minWidth": undefined,
              }
            }
          >
            <div
              className="thead thead-light"
            >
              <div
                className="tr"
                role="row"
                style={
                  Object {
                    "display": "flex",
                    "flex": "1 0 auto",
                    "minWidth": "645px",
                  }
                }
              >
                <div
                  className="th"
                  colSpan={1}
                  role="columnheader"
                  style={
                    Object {
                      "alignItems": "center",
                      "boxSizing": "border-box",
                      "display": "flex",
                      "flex": "100 0 auto",
                      "justifyContent": "flex-start",
                      "minWidth": "30px",
                      "textAlign": "left",
                      "width": "100px",
                    }
                  }
                >
                  <div
                    className="sortable-column"
                  >
                    Agency
                  </div>
                </div>
                <div
                  className="th"
                  colSpan={1}
                  role="columnheader"
                  style={
                    Object {
                      "alignItems": "center",
                      "boxSizing": "border-box",
                      "display": "flex",
                      "flex": "100 0 auto",
                      "justifyContent": "flex-start",
                      "minWidth": "30px",
                      "textAlign": "left",
                      "width": "100px",
                    }
                  }
                >
<<<<<<< HEAD
                  Name
=======
                  <div
                    className="sortable-column"
                  >
                    Name
                  </div>
                </div>
                <div
                  className="th"
                  colSpan={1}
                  role="columnheader"
                  style={
                    Object {
                      "alignItems": "center",
                      "boxSizing": "border-box",
                      "display": "flex",
                      "flex": "100 0 auto",
                      "justifyContent": "flex-start",
                      "minWidth": "30px",
                      "textAlign": "left",
                      "width": "100px",
                    }
                  }
                >
                  <div
                    className="sortable-column"
                  >
                    Civic Address
                  </div>
>>>>>>> 7bf6a39e
                </div>
                <div
                  className="th"
                  colSpan={1}
                  role="columnheader"
                  style={
                    Object {
                      "alignItems": "center",
                      "boxSizing": "border-box",
                      "display": "flex",
                      "flex": "140 0 auto",
                      "justifyContent": "flex-start",
                      "minWidth": "30px",
                      "textAlign": "left",
                      "width": "140px",
                    }
                  }
                >
                  <div
                    className="sortable-column"
                  >
                    Classification
                  </div>
                </div>
                <div
                  className="th"
                  colSpan={1}
                  role="columnheader"
                  style={
                    Object {
                      "alignItems": "center",
                      "boxSizing": "border-box",
                      "display": "flex",
                      "flex": "100 0 auto",
                      "justifyContent": "flex-start",
                      "minWidth": "30px",
                      "textAlign": "left",
                      "width": "100px",
                    }
                  }
                >
                  <div
                    className="sortable-column"
                  >
                    Current Zoning Code
                  </div>
                </div>
                <div
                  className="th"
                  colSpan={1}
                  role="columnheader"
                  style={
                    Object {
                      "alignItems": "center",
                      "boxSizing": "border-box",
                      "display": "flex",
                      "flex": "100 0 auto",
                      "justifyContent": "flex-start",
                      "minWidth": "30px",
                      "textAlign": "left",
                      "width": "100px",
                    }
                  }
                >
                  <div
                    className="sortable-column"
                  >
                    Potential Zoning Code
                  </div>
                </div>
                <div
                  className="th"
                  colSpan={1}
                  role="columnheader"
                  style={
                    Object {
                      "alignItems": "center",
                      "boxSizing": "border-box",
                      "display": "flex",
                      "flex": "145 0 auto",
                      "justifyContent": "flex-start",
                      "minWidth": "145px",
                      "textAlign": "left",
                      "width": "145px",
                    }
                  }
                >
<<<<<<< HEAD
                  Net Book Value
=======
                  <div
                    className="sortable-column"
                  >
                    Net Book Value
                  </div>
>>>>>>> 7bf6a39e
                </div>
                <div
                  className="th"
                  colSpan={1}
                  role="columnheader"
                  style={
                    Object {
                      "alignItems": "center",
                      "boxSizing": "border-box",
                      "display": "flex",
                      "flex": "145 0 auto",
                      "justifyContent": "flex-start",
                      "minWidth": "145px",
                      "textAlign": "left",
                      "width": "145px",
                    }
                  }
                >
<<<<<<< HEAD
                  Market Value
=======
                  <div
                    className="sortable-column"
                  >
                    Market Value
                  </div>
>>>>>>> 7bf6a39e
                </div>
                <div
                  className="th"
                  colSpan={1}
                  role="columnheader"
                  style={
                    Object {
                      "alignItems": "center",
                      "boxSizing": "border-box",
                      "display": "flex",
                      "flex": "145 0 auto",
                      "justifyContent": "flex-start",
                      "minWidth": "145px",
                      "textAlign": "left",
                      "width": "145px",
                    }
                  }
                >
                  <div
                    className="sortable-column"
                  >
                    Assessed Value
                  </div>
                </div>
                <div
                  className="th"
                  colSpan={1}
                  role="columnheader"
                  style={
                    Object {
                      "alignItems": "center",
                      "boxSizing": "border-box",
                      "display": "flex",
                      "flex": "60 0 auto",
                      "justifyContent": "flex-start",
                      "minWidth": "30px",
                      "textAlign": "left",
                      "width": "60px",
                    }
                  }
                >
                  <div
                    className="sortable-column"
                  >
                    Type
                  </div>
                </div>
              </div>
            </div>
            <div
              className="no-rows-message"
            >
              No rows to display
            </div>
          </div>
          <div
            className="table-toolbar"
          />
        </div>
      </div>
    </div>
    <h3>
      Documentation
    </h3>
    <h3>
      Approval
    </h3>
    <div
      className="form-row"
    >
      <div
        className="required form-group"
      >
        <div
          className="check-field"
        >
          <div
            className="form-check"
          >
            <input
              checked={true}
              className="form-check-input position-static"
              disabled={true}
              id="input-confirmation"
              name="confirmation"
              onChange={[Function]}
              required={true}
              type="checkbox"
              value={true}
            />
          </div>
          <label
            className="form-label"
            htmlFor="input-confirmation"
          >
            I, Pims User, confirm by checking this box that I have received the approval 
  to request the property be submitted to the Enhanced Referral Program and marketed internally to other Ministry 
  and Broader Public Sector Agencies for 90 days before listing the property to be sold on the public commercial real estate market
          </label>
        </div>
      </div>
    </div>
    <h3>
      Enhanced Referral Process Exemption
      <svg
        className="tooltip-icon"
        fill="currentColor"
        height="1em"
        onBlur={[Function]}
        onFocus={[Function]}
        onMouseOut={[Function]}
        onMouseOver={[Function]}
        stroke="currentColor"
        strokeWidth="0"
        style={
          Object {
            "color": undefined,
          }
        }
        viewBox="0 0 512 512"
        width="1em"
        xmlns="http://www.w3.org/2000/svg"
      >
        <path
          d="M256 8C119.043 8 8 119.083 8 256c0 136.997 111.043 248 248 248s248-111.003 248-248C504 119.083 392.957 8 256 8zm0 110c23.196 0 42 18.804 42 42s-18.804 42-42 42-42-18.804-42-42 18.804-42 42-42zm56 254c0 6.627-5.373 12-12 12h-88c-6.627 0-12-5.373-12-12v-24c0-6.627 5.373-12 12-12h12v-64h-12c-6.627 0-12-5.373-12-12v-24c0-6.627 5.373-12 12-12h64c6.627 0 12 5.373 12 12v100h12c6.627 0 12 5.373 12 12v24z"
        />
      </svg>
    </h3>
    <div
      className="ProjectExemptionRequestCheck form-row"
    >
      <div
        className="form-group"
      >
        <div
          className="check-field"
        >
          <div
            className="form-check"
          >
            <input
              checked={false}
              className="form-check-input position-static"
              disabled={true}
              id="input-exemptionRequested"
              name="exemptionRequested"
              onChange={[Function]}
              type="checkbox"
              value={false}
            />
          </div>
          <label
            className="text-wrap form-label"
            htmlFor="input-exemptionRequested"
          >
            Apply for Enhanced Referral Process exemption
          </label>
        </div>
      </div>
    </div>
    <div
      className="ProjectNotes form-row"
    >
      <div
        className="col-md-10 form-group col"
      >
        <label
          className="form-label"
          htmlFor="input-note"
        >
          Notes
        </label>
        <textarea
          className="col-md-5 form-control"
          disabled={true}
          id="input-note"
          name="note"
          onBlur={[Function]}
          onChange={[Function]}
          value="my notes"
        />
      </div>
    </div>
    <div
      className="ProjectNotes form-row"
    >
      <div
        className="col-md-10 form-group col"
      >
        <label
          className="form-label"
          htmlFor="input-publicNote"
        >
          Shared Notes
          <svg
            className="tooltip-icon"
            fill="currentColor"
            height="1em"
            onBlur={[Function]}
            onFocus={[Function]}
            onMouseOut={[Function]}
            onMouseOver={[Function]}
            stroke="currentColor"
            strokeWidth="0"
            style={
              Object {
                "color": undefined,
              }
            }
            viewBox="0 0 512 512"
            width="1em"
            xmlns="http://www.w3.org/2000/svg"
          >
            <path
              d="M256 8C119.043 8 8 119.083 8 256c0 136.997 111.043 248 248 248s248-111.003 248-248C504 119.083 392.957 8 256 8zm0 110c23.196 0 42 18.804 42 42s-18.804 42-42 42-42-18.804-42-42 18.804-42 42-42zm56 254c0 6.627-5.373 12-12 12h-88c-6.627 0-12-5.373-12-12v-24c0-6.627 5.373-12 12-12h12v-64h-12c-6.627 0-12-5.373-12-12v-24c0-6.627 5.373-12 12-12h64c6.627 0 12 5.373 12 12v100h12c6.627 0 12 5.373 12 12v24z"
            />
          </svg>
        </label>
        <textarea
          className="col-md-5 form-control"
          disabled={true}
          id="input-publicNote"
          name="publicNote"
          onBlur={[Function]}
          onChange={[Function]}
          value=""
        />
      </div>
    </div>
    <div
      style={
        Object {
          "textAlign": "right",
        }
      }
    />
    <div
      className="c3"
    >
      <button
        className="btn btn-primary"
        disabled={true}
        onClick={[Function]}
        style={
          Object {
            "marginLeft": 10,
          }
        }
        type="button"
      >
        Submit
      </button>
      <button
        className="btn btn-secondary"
        disabled={true}
        onClick={[Function]}
        type="button"
      >
        Save
      </button>
    </div>
  </form>
</div>
`;<|MERGE_RESOLUTION|>--- conflicted
+++ resolved
@@ -166,17 +166,10 @@
         <label
           className="form-label col-form-label col-md-2"
         >
-<<<<<<< HEAD
-          Assign Tier 
-        </label>
-        <div
-          className="required col-md-2 form-group"
-=======
           Assign Tier
         </label>
         <div
           className="required col-md-1 form-group"
->>>>>>> 7bf6a39e
         >
           <select
             className="form-select form-control"
@@ -257,12 +250,6 @@
             <label
               className="form-label col-form-label col-md-4"
             >
-<<<<<<< HEAD
-              Net Book Value
-            </label>
-            <div
-              className="required form-group"
-=======
               Assessed Value
             </label>
             <div
@@ -294,17 +281,12 @@
             </label>
             <div
               className="required form-group col-md-6"
->>>>>>> 7bf6a39e
             >
               <div
                 className="input-tooltip-wrapper"
               >
                 <input
-<<<<<<< HEAD
-                  className="form-control"
-=======
                   className="form-control input-number"
->>>>>>> 7bf6a39e
                   disabled={true}
                   name="netBook"
                   onBlur={[Function]}
@@ -327,11 +309,6 @@
               className="form-label col-form-label col-md-4"
             >
               Estimated Market Value
-<<<<<<< HEAD
-            </label>
-            <div
-              className="required form-group"
-=======
             </label>
             <div
               className="required form-group col-md-6"
@@ -362,21 +339,14 @@
             </label>
             <div
               className="form-group col-md-6"
->>>>>>> 7bf6a39e
             >
               <div
                 className="input-tooltip-wrapper"
               >
                 <input
-<<<<<<< HEAD
-                  className="form-control"
-                  disabled={true}
-                  name="market"
-=======
                   className="form-control input-number"
                   disabled={true}
                   name="appraised"
->>>>>>> 7bf6a39e
                   onBlur={[Function]}
                   onChange={[Function]}
                   placeholder=""
@@ -395,31 +365,18 @@
             <label
               className="form-label col-form-label col-md-4"
             >
-<<<<<<< HEAD
-              Assessed Value
-            </label>
-            <div
-              className="required form-group"
-=======
               Estimated Sales Costs
             </label>
             <div
               className="form-group col-md-6"
->>>>>>> 7bf6a39e
             >
               <div
                 className="input-tooltip-wrapper"
               >
                 <input
-<<<<<<< HEAD
-                  className="form-control"
-                  disabled={true}
-                  name="assessed"
-=======
                   className="form-control input-number"
                   disabled={true}
                   name="salesCost"
->>>>>>> 7bf6a39e
                   onBlur={[Function]}
                   onChange={[Function]}
                   placeholder=""
@@ -437,25 +394,15 @@
               Estimated Program Recovery Fees
             </label>
             <div
-<<<<<<< HEAD
-              className="form-group"
-=======
               className="form-group col-md-6"
->>>>>>> 7bf6a39e
             >
               <div
                 className="input-tooltip-wrapper"
               >
                 <input
-<<<<<<< HEAD
-                  className="form-control"
-                  disabled={true}
-                  name="appraised"
-=======
                   className="form-control input-number"
                   disabled={true}
                   name="programCost"
->>>>>>> 7bf6a39e
                   onBlur={[Function]}
                   onChange={[Function]}
                   placeholder=""
@@ -554,9 +501,6 @@
                     }
                   }
                 >
-<<<<<<< HEAD
-                  Name
-=======
                   <div
                     className="sortable-column"
                   >
@@ -585,7 +529,6 @@
                   >
                     Civic Address
                   </div>
->>>>>>> 7bf6a39e
                 </div>
                 <div
                   className="th"
@@ -673,15 +616,11 @@
                     }
                   }
                 >
-<<<<<<< HEAD
-                  Net Book Value
-=======
                   <div
                     className="sortable-column"
                   >
                     Net Book Value
                   </div>
->>>>>>> 7bf6a39e
                 </div>
                 <div
                   className="th"
@@ -700,15 +639,11 @@
                     }
                   }
                 >
-<<<<<<< HEAD
-                  Market Value
-=======
                   <div
                     className="sortable-column"
                   >
                     Market Value
                   </div>
->>>>>>> 7bf6a39e
                 </div>
                 <div
                   className="th"
@@ -1140,17 +1075,10 @@
         <label
           className="form-label col-form-label col-md-2"
         >
-<<<<<<< HEAD
-          Assign Tier 
-        </label>
-        <div
-          className="required col-md-2 form-group"
-=======
           Assign Tier
         </label>
         <div
           className="required col-md-1 form-group"
->>>>>>> 7bf6a39e
         >
           <select
             className="form-select form-control"
@@ -1231,12 +1159,6 @@
             <label
               className="form-label col-form-label col-md-4"
             >
-<<<<<<< HEAD
-              Net Book Value
-            </label>
-            <div
-              className="required form-group"
-=======
               Assessed Value
             </label>
             <div
@@ -1268,17 +1190,12 @@
             </label>
             <div
               className="required form-group col-md-6"
->>>>>>> 7bf6a39e
             >
               <div
                 className="input-tooltip-wrapper"
               >
                 <input
-<<<<<<< HEAD
-                  className="form-control"
-=======
                   className="form-control input-number"
->>>>>>> 7bf6a39e
                   disabled={true}
                   name="netBook"
                   onBlur={[Function]}
@@ -1301,11 +1218,6 @@
               className="form-label col-form-label col-md-4"
             >
               Estimated Market Value
-<<<<<<< HEAD
-            </label>
-            <div
-              className="required form-group"
-=======
             </label>
             <div
               className="required form-group col-md-6"
@@ -1336,21 +1248,14 @@
             </label>
             <div
               className="form-group col-md-6"
->>>>>>> 7bf6a39e
             >
               <div
                 className="input-tooltip-wrapper"
               >
                 <input
-<<<<<<< HEAD
-                  className="form-control"
-                  disabled={true}
-                  name="market"
-=======
                   className="form-control input-number"
                   disabled={true}
                   name="appraised"
->>>>>>> 7bf6a39e
                   onBlur={[Function]}
                   onChange={[Function]}
                   placeholder=""
@@ -1369,31 +1274,18 @@
             <label
               className="form-label col-form-label col-md-4"
             >
-<<<<<<< HEAD
-              Assessed Value
-            </label>
-            <div
-              className="required form-group"
-=======
               Estimated Sales Costs
             </label>
             <div
               className="form-group col-md-6"
->>>>>>> 7bf6a39e
             >
               <div
                 className="input-tooltip-wrapper"
               >
                 <input
-<<<<<<< HEAD
-                  className="form-control"
-                  disabled={true}
-                  name="assessed"
-=======
                   className="form-control input-number"
                   disabled={true}
                   name="salesCost"
->>>>>>> 7bf6a39e
                   onBlur={[Function]}
                   onChange={[Function]}
                   placeholder=""
@@ -1411,25 +1303,15 @@
               Estimated Program Recovery Fees
             </label>
             <div
-<<<<<<< HEAD
-              className="form-group"
-=======
               className="form-group col-md-6"
->>>>>>> 7bf6a39e
             >
               <div
                 className="input-tooltip-wrapper"
               >
                 <input
-<<<<<<< HEAD
-                  className="form-control"
-                  disabled={true}
-                  name="appraised"
-=======
                   className="form-control input-number"
                   disabled={true}
                   name="programCost"
->>>>>>> 7bf6a39e
                   onBlur={[Function]}
                   onChange={[Function]}
                   placeholder=""
@@ -1505,9 +1387,6 @@
                     }
                   }
                 >
-<<<<<<< HEAD
-                  Name
-=======
                   <div
                     className="sortable-column"
                   >
@@ -1536,7 +1415,6 @@
                   >
                     Name
                   </div>
->>>>>>> 7bf6a39e
                 </div>
                 <div
                   className="th"
@@ -1647,15 +1525,11 @@
                     }
                   }
                 >
-<<<<<<< HEAD
-                  Net Book Value
-=======
                   <div
                     className="sortable-column"
                   >
                     Net Book Value
                   </div>
->>>>>>> 7bf6a39e
                 </div>
                 <div
                   className="th"
@@ -1674,15 +1548,11 @@
                     }
                   }
                 >
-<<<<<<< HEAD
-                  Market Value
-=======
                   <div
                     className="sortable-column"
                   >
                     Market Value
                   </div>
->>>>>>> 7bf6a39e
                 </div>
                 <div
                   className="th"
@@ -2114,17 +1984,10 @@
         <label
           className="form-label col-form-label col-md-2"
         >
-<<<<<<< HEAD
-          Assign Tier 
-        </label>
-        <div
-          className="required col-md-2 form-group"
-=======
           Assign Tier
         </label>
         <div
           className="required col-md-1 form-group"
->>>>>>> 7bf6a39e
         >
           <select
             className="form-select form-control"
@@ -2205,12 +2068,6 @@
             <label
               className="form-label col-form-label col-md-4"
             >
-<<<<<<< HEAD
-              Net Book Value
-            </label>
-            <div
-              className="required form-group"
-=======
               Assessed Value
             </label>
             <div
@@ -2242,17 +2099,12 @@
             </label>
             <div
               className="required form-group col-md-6"
->>>>>>> 7bf6a39e
             >
               <div
                 className="input-tooltip-wrapper"
               >
                 <input
-<<<<<<< HEAD
-                  className="form-control"
-=======
                   className="form-control input-number"
->>>>>>> 7bf6a39e
                   disabled={true}
                   name="netBook"
                   onBlur={[Function]}
@@ -2275,11 +2127,6 @@
               className="form-label col-form-label col-md-4"
             >
               Estimated Market Value
-<<<<<<< HEAD
-            </label>
-            <div
-              className="required form-group"
-=======
             </label>
             <div
               className="required form-group col-md-6"
@@ -2310,21 +2157,14 @@
             </label>
             <div
               className="form-group col-md-6"
->>>>>>> 7bf6a39e
             >
               <div
                 className="input-tooltip-wrapper"
               >
                 <input
-<<<<<<< HEAD
-                  className="form-control"
-                  disabled={true}
-                  name="market"
-=======
                   className="form-control input-number"
                   disabled={true}
                   name="appraised"
->>>>>>> 7bf6a39e
                   onBlur={[Function]}
                   onChange={[Function]}
                   placeholder=""
@@ -2343,31 +2183,18 @@
             <label
               className="form-label col-form-label col-md-4"
             >
-<<<<<<< HEAD
-              Assessed Value
-            </label>
-            <div
-              className="required form-group"
-=======
               Estimated Sales Costs
             </label>
             <div
               className="form-group col-md-6"
->>>>>>> 7bf6a39e
             >
               <div
                 className="input-tooltip-wrapper"
               >
                 <input
-<<<<<<< HEAD
-                  className="form-control"
-                  disabled={true}
-                  name="assessed"
-=======
                   className="form-control input-number"
                   disabled={true}
                   name="salesCost"
->>>>>>> 7bf6a39e
                   onBlur={[Function]}
                   onChange={[Function]}
                   placeholder=""
@@ -2385,25 +2212,15 @@
               Estimated Program Recovery Fees
             </label>
             <div
-<<<<<<< HEAD
-              className="form-group"
-=======
               className="form-group col-md-6"
->>>>>>> 7bf6a39e
             >
               <div
                 className="input-tooltip-wrapper"
               >
                 <input
-<<<<<<< HEAD
-                  className="form-control"
-                  disabled={true}
-                  name="appraised"
-=======
                   className="form-control input-number"
                   disabled={true}
                   name="programCost"
->>>>>>> 7bf6a39e
                   onBlur={[Function]}
                   onChange={[Function]}
                   placeholder=""
@@ -2502,9 +2319,6 @@
                     }
                   }
                 >
-<<<<<<< HEAD
-                  Name
-=======
                   <div
                     className="sortable-column"
                   >
@@ -2533,7 +2347,6 @@
                   >
                     Civic Address
                   </div>
->>>>>>> 7bf6a39e
                 </div>
                 <div
                   className="th"
@@ -2621,15 +2434,11 @@
                     }
                   }
                 >
-<<<<<<< HEAD
-                  Net Book Value
-=======
                   <div
                     className="sortable-column"
                   >
                     Net Book Value
                   </div>
->>>>>>> 7bf6a39e
                 </div>
                 <div
                   className="th"
@@ -2648,15 +2457,11 @@
                     }
                   }
                 >
-<<<<<<< HEAD
-                  Market Value
-=======
                   <div
                     className="sortable-column"
                   >
                     Market Value
                   </div>
->>>>>>> 7bf6a39e
                 </div>
                 <div
                   className="th"
