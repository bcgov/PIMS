--- conflicted
+++ resolved
@@ -9,23 +9,6 @@
     </div>
     <div role=\\"table\\" class=\\"table\\">
       <div class=\\"thead thead-light\\">
-<<<<<<< HEAD
-        <div role=\\"row\\" style=\\"display: flex; flex: 1 0 auto; min-width: 835px;\\" class=\\"tr\\">
-          <div class=\\"th expander svg-btn\\"><svg stroke=\\"currentColor\\" fill=\\"currentColor\\" stroke-width=\\"0\\" viewBox=\\"0 0 512 512\\" color=\\"black\\" style=\\"color: black;\\" height=\\"1em\\" width=\\"1em\\" xmlns=\\"http://www.w3.org/2000/svg\\">
-              <path d=\\"M464 128H272l-64-64H48C21.49 64 0 85.49 0 112v288c0 26.51 21.49 48 48 48h416c26.51 0 48-21.49 48-48V176c0-26.51-21.49-48-48-48z\\"></path>
-            </svg></div>
-          <div colspan=\\"1\\" role=\\"columnheader\\" style=\\"box-sizing: border-box; flex: 65 0 auto; min-width: 65px; width: 3.5%; justify-content: flex-start; text-align: left; align-items: center; display: flex;\\" width=\\"3.5%\\" class=\\"th\\">Project No.</div>
-          <div colspan=\\"1\\" role=\\"columnheader\\" style=\\"box-sizing: border-box; flex: 80 0 auto; min-width: 80px; width: 7%; justify-content: flex-start; text-align: left; align-items: center; display: flex;\\" width=\\"7%\\" class=\\"th\\">Name</div>
-          <div colspan=\\"1\\" role=\\"columnheader\\" style=\\"box-sizing: border-box; flex: 50 0 auto; min-width: 50px; width: 7%; justify-content: flex-start; text-align: left; align-items: center; display: flex;\\" width=\\"7%\\" class=\\"th\\">Status</div>
-          <div colspan=\\"1\\" role=\\"columnheader\\" style=\\"box-sizing: border-box; flex: 80 0 auto; min-width: 80px; width: 7%; justify-content: flex-start; text-align: left; align-items: center; display: flex;\\" width=\\"7%\\" class=\\"th\\">Agency</div>
-          <div colspan=\\"1\\" role=\\"columnheader\\" style=\\"box-sizing: border-box; flex: 80 0 auto; min-width: 80px; width: 7%; justify-content: flex-start; text-align: left; align-items: center; display: flex;\\" width=\\"7%\\" class=\\"th\\">Sub Agency</div>
-          <div colspan=\\"1\\" role=\\"columnheader\\" style=\\"box-sizing: border-box; flex: 80 0 auto; min-width: 80px; width: 3.5%; justify-content: flex-start; text-align: left; align-items: center; display: flex;\\" width=\\"3.5%\\" class=\\"th\\">Zoning</div>
-          <div colspan=\\"1\\" role=\\"columnheader\\" style=\\"box-sizing: border-box; flex: 80 0 auto; min-width: 80px; width: 3.5%; justify-content: flex-start; text-align: left; align-items: center; display: flex;\\" width=\\"3.5%\\" class=\\"th\\">Zoning Potential</div>
-          <div colspan=\\"1\\" role=\\"columnheader\\" style=\\"box-sizing: border-box; flex: 80 0 auto; min-width: 80px; width: 3.5%; justify-content: flex-start; text-align: left; align-items: center; display: flex;\\" width=\\"3.5%\\" class=\\"th\\">Sum Netbook</div>
-          <div colspan=\\"1\\" role=\\"columnheader\\" style=\\"box-sizing: border-box; flex: 80 0 auto; min-width: 80px; width: 3.5%; justify-content: flex-start; text-align: left; align-items: center; display: flex;\\" width=\\"3.5%\\" class=\\"th\\">Sum Estimated</div>
-          <div colspan=\\"1\\" role=\\"columnheader\\" style=\\"box-sizing: border-box; flex: 80 0 auto; min-width: 80px; width: 7%; justify-content: flex-start; text-align: left; align-items: center; display: flex;\\" width=\\"7%\\" class=\\"th\\">Last Updated</div>
-          <div colspan=\\"1\\" role=\\"columnheader\\" style=\\"box-sizing: border-box; flex: 80 0 auto; min-width: 80px; width: 7%; justify-content: flex-start; text-align: left; align-items: center; display: flex;\\" width=\\"7%\\" class=\\"th\\">Last Updated By</div>
-=======
         <div role=\\"row\\" style=\\"display: flex; flex: 1 0 auto; min-width: 875px;\\" class=\\"tr\\">
           <div class=\\"th expander svg-btn\\"><svg stroke=\\"currentColor\\" fill=\\"currentColor\\" stroke-width=\\"0\\" viewBox=\\"0 0 512 512\\" color=\\"black\\" size=\\"20\\" style=\\"color: black;\\" height=\\"20\\" width=\\"20\\" xmlns=\\"http://www.w3.org/2000/svg\\">
               <path d=\\"M464 128H272l-64-64H48C21.49 64 0 85.49 0 112v288c0 26.51 21.49 48 48 48h416c26.51 0 48-21.49 48-48V176c0-26.51-21.49-48-48-48z\\"></path>
@@ -40,33 +23,20 @@
           <div colspan=\\"1\\" role=\\"columnheader\\" style=\\"box-sizing: border-box; flex: 80 0 auto; min-width: 80px; width: 3.5%; justify-content: flex-start; text-align: left; align-items: center; display: flex;\\" width=\\"3.5%\\" class=\\"th\\">Market Value</div>
           <div colspan=\\"1\\" role=\\"columnheader\\" style=\\"box-sizing: border-box; flex: 80 0 auto; min-width: 80px; width: 7%; justify-content: flex-start; text-align: left; align-items: center; display: flex;\\" width=\\"7%\\" class=\\"th\\">Updated On</div>
           <div colspan=\\"1\\" role=\\"columnheader\\" style=\\"box-sizing: border-box; flex: 80 0 auto; min-width: 80px; width: 7%; justify-content: flex-start; text-align: left; align-items: center; display: flex;\\" width=\\"7%\\" class=\\"th\\">Updated By</div>
->>>>>>> 8e8b5e4f
         </div>
       </div>
       <div class=\\"tbody\\" role=\\"rowgroup\\">
         <div class=\\"tr-wrapper\\">
-<<<<<<< HEAD
-          <div role=\\"row\\" style=\\"display: flex; flex: 1 0 auto; min-width: 835px;\\" class=\\"tr\\">
-            <div class=\\"td svg-btn\\"><svg stroke=\\"currentColor\\" fill=\\"currentColor\\" stroke-width=\\"0\\" viewBox=\\"0 0 512 512\\" color=\\"black\\" style=\\"color: black;\\" height=\\"1em\\" width=\\"1em\\" xmlns=\\"http://www.w3.org/2000/svg\\">
-=======
           <div role=\\"row\\" style=\\"display: flex; flex: 1 0 auto; min-width: 875px;\\" class=\\"tr\\">
             <div class=\\"td expander svg-btn\\"><svg stroke=\\"currentColor\\" fill=\\"currentColor\\" stroke-width=\\"0\\" viewBox=\\"0 0 512 512\\" color=\\"black\\" size=\\"20\\" style=\\"color: black;\\" height=\\"20\\" width=\\"20\\" xmlns=\\"http://www.w3.org/2000/svg\\">
->>>>>>> 8e8b5e4f
                 <path d=\\"M464 128H272l-64-64H48C21.49 64 0 85.49 0 112v288c0 26.51 21.49 48 48 48h416c26.51 0 48-21.49 48-48V176c0-26.51-21.49-48-48-48z\\"></path>
               </svg></div>
             <div role=\\"cell\\" style=\\"box-sizing: border-box; flex: 65 0 auto; min-width: 65px; width: 3.5%; justify-content: flex-start; text-align: left; align-items: flex-start; display: flex;\\" width=\\"3.5%\\" title=\\"View Disposal Project details\\" class=\\"td clickable\\">
               <div><span>SPP-10015</span></div>
             </div>
-<<<<<<< HEAD
-            <div role=\\"cell\\" style=\\"box-sizing: border-box; flex: 80 0 auto; min-width: 80px; width: 7%; justify-content: flex-start; text-align: left; align-items: flex-start; display: flex;\\" width=\\"7%\\" title=\\"View Disposal Project details\\" class=\\"td clickable\\">Project name 16</div>
-            <div role=\\"cell\\" style=\\"box-sizing: border-box; flex: 50 0 auto; min-width: 50px; width: 7%; justify-content: flex-start; text-align: left; align-items: flex-start; display: flex;\\" width=\\"7%\\" title=\\"View Disposal Project details\\" class=\\"td clickable\\">Approval</div>
-            <div role=\\"cell\\" style=\\"box-sizing: border-box; flex: 80 0 auto; min-width: 80px; width: 7%; justify-content: flex-start; text-align: left; align-items: flex-start; display: flex;\\" width=\\"7%\\" title=\\"View Disposal Project details\\" class=\\"td clickable\\">AEST</div>
-            <div role=\\"cell\\" style=\\"box-sizing: border-box; flex: 80 0 auto; min-width: 80px; width: 7%; justify-content: flex-start; text-align: left; align-items: flex-start; display: flex;\\" width=\\"7%\\" title=\\"View Disposal Project details\\" class=\\"td clickable\\">UOV</div>
-=======
             <div role=\\"cell\\" style=\\"box-sizing: border-box; flex: 200 0 auto; min-width: 200px; width: 7%; justify-content: flex-start; text-align: left; align-items: flex-start; display: flex;\\" width=\\"7%\\" title=\\"View Disposal Project details\\" class=\\"td clickable\\">Project name 16</div>
             <div role=\\"cell\\" style=\\"box-sizing: border-box; flex: 50 0 auto; min-width: 50px; width: 7%; justify-content: flex-start; text-align: left; align-items: flex-start; display: flex;\\" width=\\"7%\\" title=\\"View Disposal Project details\\" class=\\"td clickable\\">Approval</div>
             <div role=\\"cell\\" style=\\"box-sizing: border-box; flex: 80 0 auto; min-width: 80px; width: 7%; justify-content: flex-start; text-align: left; align-items: flex-start; display: flex;\\" width=\\"7%\\" title=\\"View Disposal Project details\\" class=\\"td clickable\\">UOV (AEST)</div>
->>>>>>> 8e8b5e4f
             <div role=\\"cell\\" style=\\"box-sizing: border-box; flex: 80 0 auto; min-width: 80px; width: 3.5%; justify-content: flex-start; text-align: left; align-items: flex-start; display: flex;\\" width=\\"3.5%\\" title=\\"View Disposal Project details\\" class=\\"td clickable\\"></div>
             <div role=\\"cell\\" style=\\"box-sizing: border-box; flex: 80 0 auto; min-width: 80px; width: 3.5%; justify-content: flex-start; text-align: left; align-items: flex-start; display: flex;\\" width=\\"3.5%\\" title=\\"View Disposal Project details\\" class=\\"td clickable\\"></div>
             <div role=\\"cell\\" style=\\"box-sizing: border-box; flex: 80 0 auto; min-width: 80px; width: 3.5%; justify-content: flex-start; text-align: left; align-items: flex-start; display: flex;\\" width=\\"3.5%\\" title=\\"View Disposal Project details\\" class=\\"td clickable\\">$0</div>
@@ -77,20 +47,6 @@
           <div style=\\"padding: 10px;\\" class=\\"collapse\\">
             <div role=\\"table\\" class=\\"table\\">
               <div class=\\"thead thead-light\\">
-<<<<<<< HEAD
-                <div role=\\"row\\" style=\\"display: flex; flex: 1 0 auto; min-width: 1140px;\\" class=\\"tr\\">
-                  <div colspan=\\"1\\" role=\\"columnheader\\" style=\\"box-sizing: border-box; flex: 65 0 auto; min-width: 65px; width: 3.5%; justify-content: flex-start; text-align: left; align-items: center; display: flex;\\" width=\\"3.5%\\" class=\\"th\\">Agency</div>
-                  <div colspan=\\"1\\" role=\\"columnheader\\" style=\\"box-sizing: border-box; flex: 80 0 auto; min-width: 80px; width: 7%; justify-content: flex-start; text-align: left; align-items: center; display: flex;\\" width=\\"7%\\" class=\\"th\\">Sub Agency</div>
-                  <div colspan=\\"1\\" role=\\"columnheader\\" style=\\"box-sizing: border-box; flex: 80 0 auto; min-width: 80px; width: 7%; justify-content: flex-start; text-align: left; align-items: center; display: flex;\\" width=\\"7%\\" class=\\"th\\">Property Name</div>
-                  <div colspan=\\"1\\" role=\\"columnheader\\" style=\\"box-sizing: border-box; flex: 80 0 auto; min-width: 80px; width: 7%; justify-content: flex-start; text-align: left; align-items: center; display: flex;\\" width=\\"7%\\" class=\\"th\\">Classification</div>
-                  <div colspan=\\"1\\" role=\\"columnheader\\" style=\\"box-sizing: border-box; flex: 160 0 auto; min-width: 160px; width: 14%; justify-content: flex-start; text-align: left; align-items: center; display: flex;\\" width=\\"14%\\" class=\\"th\\">Street Address</div>
-                  <div colspan=\\"1\\" role=\\"columnheader\\" style=\\"box-sizing: border-box; flex: 80 0 auto; min-width: 80px; width: 7%; justify-content: flex-start; text-align: left; align-items: center; display: flex;\\" width=\\"7%\\" class=\\"th\\">Location</div>
-                  <div colspan=\\"1\\" role=\\"columnheader\\" style=\\"box-sizing: border-box; flex: 80 0 auto; min-width: 80px; width: 3.5%; justify-content: flex-start; text-align: left; align-items: center; display: flex;\\" width=\\"3.5%\\" class=\\"th\\">Zoning</div>
-                  <div colspan=\\"1\\" role=\\"columnheader\\" style=\\"box-sizing: border-box; flex: 80 0 auto; min-width: 80px; width: 3.5%; justify-content: flex-start; text-align: left; align-items: center; display: flex;\\" width=\\"3.5%\\" class=\\"th\\">Zoning Potential</div>
-                  <div colspan=\\"1\\" role=\\"columnheader\\" style=\\"box-sizing: border-box; flex: 80 0 auto; min-width: 80px; width: 7%; justify-content: flex-end; text-align: right; align-items: center; display: flex;\\" width=\\"7%\\" class=\\"th\\">Assessed Value</div>
-                  <div colspan=\\"1\\" role=\\"columnheader\\" style=\\"box-sizing: border-box; flex: 80 0 auto; min-width: 80px; width: 7%; justify-content: flex-end; text-align: right; align-items: center; display: flex;\\" width=\\"7%\\" class=\\"th\\">Netbook Value</div>
-                  <div colspan=\\"1\\" role=\\"columnheader\\" style=\\"box-sizing: border-box; flex: 80 0 auto; min-width: 80px; width: 7%; justify-content: flex-end; text-align: right; align-items: center; display: flex;\\" width=\\"7%\\" class=\\"th\\">Estimated Value</div>
-=======
                 <div role=\\"row\\" style=\\"display: flex; flex: 1 0 auto; min-width: 980px;\\" class=\\"tr\\">
                   <div colspan=\\"1\\" role=\\"columnheader\\" style=\\"box-sizing: border-box; flex: 65 0 auto; min-width: 65px; width: 3.5%; justify-content: flex-start; text-align: left; align-items: center; display: flex;\\" width=\\"3.5%\\" class=\\"th\\">Agency</div>
                   <div colspan=\\"1\\" role=\\"columnheader\\" style=\\"box-sizing: border-box; flex: 80 0 auto; min-width: 80px; width: 7%; justify-content: flex-start; text-align: left; align-items: center; display: flex;\\" width=\\"7%\\" class=\\"th\\">Property Name</div>
@@ -101,7 +57,6 @@
                   <div colspan=\\"1\\" role=\\"columnheader\\" style=\\"box-sizing: border-box; flex: 80 0 auto; min-width: 80px; width: 7%; justify-content: flex-end; text-align: right; align-items: center; display: flex;\\" width=\\"7%\\" class=\\"th\\">Assessed Value</div>
                   <div colspan=\\"1\\" role=\\"columnheader\\" style=\\"box-sizing: border-box; flex: 80 0 auto; min-width: 80px; width: 7%; justify-content: flex-end; text-align: right; align-items: center; display: flex;\\" width=\\"7%\\" class=\\"th\\">Net Book Value</div>
                   <div colspan=\\"1\\" role=\\"columnheader\\" style=\\"box-sizing: border-box; flex: 80 0 auto; min-width: 80px; width: 7%; justify-content: flex-end; text-align: right; align-items: center; display: flex;\\" width=\\"7%\\" class=\\"th\\">Market Value</div>
->>>>>>> 8e8b5e4f
                   <div colspan=\\"1\\" role=\\"columnheader\\" style=\\"box-sizing: border-box; flex: 65 0 auto; min-width: 65px; width: 3.5%; justify-content: flex-start; text-align: left; align-items: center; display: flex;\\" width=\\"3.5%\\" class=\\"th\\">Type</div>
                   <div colspan=\\"1\\" role=\\"columnheader\\" style=\\"box-sizing: border-box; flex: 65 0 auto; min-width: 65px; width: 3.5%; justify-content: flex-end; text-align: right; align-items: center; display: flex;\\" width=\\"3.5%\\" class=\\"th\\">Lot Size (in ha)</div>
                   <div colspan=\\"1\\" role=\\"columnheader\\" style=\\"box-sizing: border-box; flex: 65 0 auto; min-width: 65px; width: 3.5%; justify-content: flex-start; text-align: left; align-items: center; display: flex;\\" width=\\"3.5%\\" class=\\"th\\"> </div>
@@ -109,21 +64,11 @@
               </div>
               <div role=\\"rowgroup\\" class=\\"tbody\\">
                 <div class=\\"tr-wrapper\\">
-<<<<<<< HEAD
-                  <div role=\\"row\\" style=\\"display: flex; flex: 1 0 auto; min-width: 1140px;\\" class=\\"tr\\">
-                    <div role=\\"cell\\" style=\\"box-sizing: border-box; flex: 65 0 auto; min-width: 65px; width: 3.5%; justify-content: flex-start; text-align: left; align-items: flex-start; display: flex;\\" width=\\"3.5%\\" title=\\"\\" class=\\"td\\">AEST</div>
-                    <div role=\\"cell\\" style=\\"box-sizing: border-box; flex: 80 0 auto; min-width: 80px; width: 7%; justify-content: flex-start; text-align: left; align-items: flex-start; display: flex;\\" width=\\"7%\\" title=\\"\\" class=\\"td\\">Nichola Valley Institute of Technology</div>
-                    <div role=\\"cell\\" style=\\"box-sizing: border-box; flex: 80 0 auto; min-width: 80px; width: 7%; justify-content: flex-start; text-align: left; align-items: flex-start; display: flex;\\" width=\\"7%\\" title=\\"\\" class=\\"td\\">Gym, teaching kitchen, energy lab, greenhouse. Building full name: Center for Excellence in Sustainability</div>
-                    <div role=\\"cell\\" style=\\"box-sizing: border-box; flex: 80 0 auto; min-width: 80px; width: 7%; justify-content: flex-start; text-align: left; align-items: flex-start; display: flex;\\" width=\\"7%\\" title=\\"\\" class=\\"td\\">Core Operational</div>
-                    <div role=\\"cell\\" style=\\"box-sizing: border-box; flex: 160 0 auto; min-width: 160px; width: 14%; justify-content: flex-start; text-align: left; align-items: flex-start; display: flex;\\" width=\\"14%\\" title=\\"\\" class=\\"td\\">4155 Belshaw St</div>
-                    <div role=\\"cell\\" style=\\"box-sizing: border-box; flex: 80 0 auto; min-width: 80px; width: 7%; justify-content: flex-start; text-align: left; align-items: flex-start; display: flex;\\" width=\\"7%\\" title=\\"\\" class=\\"td\\"></div>
-=======
                   <div role=\\"row\\" style=\\"display: flex; flex: 1 0 auto; min-width: 980px;\\" class=\\"tr\\">
                     <div role=\\"cell\\" style=\\"box-sizing: border-box; flex: 65 0 auto; min-width: 65px; width: 3.5%; justify-content: flex-start; text-align: left; align-items: flex-start; display: flex;\\" width=\\"3.5%\\" title=\\"\\" class=\\"td\\">Nichola Valley Institute of Technology (AEST)</div>
                     <div role=\\"cell\\" style=\\"box-sizing: border-box; flex: 80 0 auto; min-width: 80px; width: 7%; justify-content: flex-start; text-align: left; align-items: flex-start; display: flex;\\" width=\\"7%\\" title=\\"\\" class=\\"td\\"></div>
                     <div role=\\"cell\\" style=\\"box-sizing: border-box; flex: 80 0 auto; min-width: 80px; width: 7%; justify-content: flex-start; text-align: left; align-items: flex-start; display: flex;\\" width=\\"7%\\" title=\\"\\" class=\\"td\\">Core Operational</div>
                     <div role=\\"cell\\" style=\\"box-sizing: border-box; flex: 160 0 auto; min-width: 160px; width: 14%; justify-content: flex-start; text-align: left; align-items: flex-start; display: flex;\\" width=\\"14%\\" title=\\"\\" class=\\"td\\">4155 Belshaw St, undefined</div>
->>>>>>> 8e8b5e4f
                     <div role=\\"cell\\" style=\\"box-sizing: border-box; flex: 80 0 auto; min-width: 80px; width: 3.5%; justify-content: flex-start; text-align: left; align-items: flex-start; display: flex;\\" width=\\"3.5%\\" title=\\"\\" class=\\"td\\"></div>
                     <div role=\\"cell\\" style=\\"box-sizing: border-box; flex: 80 0 auto; min-width: 80px; width: 3.5%; justify-content: flex-start; text-align: left; align-items: flex-start; display: flex;\\" width=\\"3.5%\\" title=\\"\\" class=\\"td\\"></div>
                     <div role=\\"cell\\" style=\\"box-sizing: border-box; flex: 80 0 auto; min-width: 80px; width: 7%; justify-content: flex-end; text-align: right; align-items: flex-start; display: flex;\\" width=\\"7%\\" title=\\"\\" class=\\"td\\">$0</div>
