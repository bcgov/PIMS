// Jest Snapshot v1, https://goo.gl/fbAQLP

exports[`Project Approval Request list view Matches snapshot 1`] = `
<div
  class="ProjectListView container-fluid"
>
  <div
    class="filter-container"
  />
  <div
    class="ScrollContainer"
  >
    <div
      class="TableToolbar container-fluid"
    >
      <h3
        class="mr-4"
      >
        Surplus Property Program Projects - Approval Requests
      </h3>
    </div>
    <div
      class="table"
      role="table"
    >
      <div
        class="thead thead-light"
      >
        <div
          class="tr"
          role="row"
          style="display: flex; flex: 1 0 auto; min-width: 875px;"
        >
          <div
            class="th expander svg-btn"
          >
            <svg
              color="black"
              fill="currentColor"
              height="20"
              size="20"
              stroke="currentColor"
              stroke-width="0"
              style="color: black;"
              viewBox="0 0 512 512"
              width="20"
              xmlns="http://www.w3.org/2000/svg"
            >
              <path
                d="M464 128H272l-64-64H48C21.49 64 0 85.49 0 112v288c0 26.51 21.49 48 48 48h416c26.51 0 48-21.49 48-48V176c0-26.51-21.49-48-48-48z"
              />
            </svg>
          </div>
          <div
            class="th"
            colspan="1"
            role="columnheader"
            style="box-sizing: border-box; flex: 65 0 auto; min-width: 65px; width: 3.5%; justify-content: flex-start; text-align: left; align-items: center; display: flex;"
            width="3.5%"
          >
<<<<<<< HEAD
            Project No.
          </div>
          <div
            class="th"
            colspan="1"
            role="columnheader"
            style="box-sizing: border-box; flex: 200 0 auto; min-width: 200px; width: 7%; justify-content: flex-start; text-align: left; align-items: center; display: flex;"
            width="7%"
          >
            Name
=======
            <div
              class="sortable-column"
            >
              Project No.
            </div>
>>>>>>> 7bf6a39e
          </div>
          <div
            class="th"
            colspan="1"
            role="columnheader"
<<<<<<< HEAD
            style="box-sizing: border-box; flex: 50 0 auto; min-width: 50px; width: 7%; justify-content: flex-start; text-align: left; align-items: center; display: flex;"
=======
            style="box-sizing: border-box; flex: 200 0 auto; min-width: 200px; width: 7%; justify-content: flex-start; text-align: left; align-items: center; display: flex;"
>>>>>>> 7bf6a39e
            width="7%"
          >
            <div
              class="sortable-column"
            >
              Name
            </div>
          </div>
          <div
            class="th"
            colspan="1"
            role="columnheader"
<<<<<<< HEAD
            style="box-sizing: border-box; flex: 80 0 auto; min-width: 80px; width: 7%; justify-content: flex-start; text-align: left; align-items: center; display: flex;"
=======
            style="box-sizing: border-box; flex: 50 0 auto; min-width: 50px; width: 7%; justify-content: flex-start; text-align: left; align-items: center; display: flex;"
>>>>>>> 7bf6a39e
            width="7%"
          >
            <div
              class="sortable-column"
            >
              Status
            </div>
          </div>
          <div
            class="th"
            colspan="1"
            role="columnheader"
<<<<<<< HEAD
=======
            style="box-sizing: border-box; flex: 80 0 auto; min-width: 80px; width: 7%; justify-content: flex-start; text-align: left; align-items: center; display: flex;"
            width="7%"
          >
            <div
              class="sortable-column"
            >
              Agency
            </div>
          </div>
          <div
            class="th"
            colspan="1"
            role="columnheader"
>>>>>>> 7bf6a39e
            style="box-sizing: border-box; flex: 80 0 auto; min-width: 80px; width: 3.5%; justify-content: flex-start; text-align: left; align-items: center; display: flex;"
            width="3.5%"
          >
            <div
              class="sortable-column"
            >
              Zoning
            </div>
          </div>
          <div
            class="th"
            colspan="1"
            role="columnheader"
            style="box-sizing: border-box; flex: 80 0 auto; min-width: 80px; width: 3.5%; justify-content: flex-start; text-align: left; align-items: center; display: flex;"
            width="3.5%"
          >
            <div
              class="sortable-column"
            >
              Zoning Potential
            </div>
          </div>
          <div
            class="th"
            colspan="1"
            role="columnheader"
            style="box-sizing: border-box; flex: 80 0 auto; min-width: 80px; width: 3.5%; justify-content: flex-start; text-align: left; align-items: center; display: flex;"
            width="3.5%"
          >
<<<<<<< HEAD
            Net Book Value
=======
            <div
              class="sortable-column"
            >
              Net Book Value
            </div>
>>>>>>> 7bf6a39e
          </div>
          <div
            class="th"
            colspan="1"
            role="columnheader"
            style="box-sizing: border-box; flex: 80 0 auto; min-width: 80px; width: 3.5%; justify-content: flex-start; text-align: left; align-items: center; display: flex;"
            width="3.5%"
          >
<<<<<<< HEAD
            Market Value
=======
            <div
              class="sortable-column"
            >
              Market Value
            </div>
>>>>>>> 7bf6a39e
          </div>
          <div
            class="th"
            colspan="1"
            role="columnheader"
            style="box-sizing: border-box; flex: 80 0 auto; min-width: 80px; width: 7%; justify-content: flex-start; text-align: left; align-items: center; display: flex;"
            width="7%"
          >
<<<<<<< HEAD
            Updated On
=======
            <div
              class="sortable-column"
            >
              Updated On
            </div>
>>>>>>> 7bf6a39e
          </div>
          <div
            class="th"
            colspan="1"
            role="columnheader"
            style="box-sizing: border-box; flex: 80 0 auto; min-width: 80px; width: 7%; justify-content: flex-start; text-align: left; align-items: center; display: flex;"
            width="7%"
          >
<<<<<<< HEAD
            Updated By
=======
            <div
              class="sortable-column"
            >
              Updated By
            </div>
>>>>>>> 7bf6a39e
          </div>
        </div>
      </div>
      <div
        class="tbody"
        role="rowgroup"
      >
        <div
          class="tr-wrapper"
        >
          <div
            class="tr"
            role="row"
            style="display: flex; flex: 1 0 auto; min-width: 875px;"
          >
            <div
              class="td expander svg-btn"
            >
              <svg
                color="black"
                fill="currentColor"
                height="20"
                size="20"
                stroke="currentColor"
                stroke-width="0"
                style="color: black;"
                viewBox="0 0 512 512"
                width="20"
                xmlns="http://www.w3.org/2000/svg"
              >
                <path
                  d="M464 128H272l-64-64H48C21.49 64 0 85.49 0 112v288c0 26.51 21.49 48 48 48h416c26.51 0 48-21.49 48-48V176c0-26.51-21.49-48-48-48z"
                />
              </svg>
            </div>
            <div
              class="td clickable"
              role="cell"
              style="box-sizing: border-box; flex: 65 0 auto; min-width: 65px; width: 3.5%; justify-content: flex-start; text-align: left; align-items: flex-start; display: flex;"
              title="View Disposal Project details"
              width="3.5%"
            >
              <div>
                <span>
                  SPP-10015
                </span>
              </div>
            </div>
            <div
              class="td clickable"
              role="cell"
              style="box-sizing: border-box; flex: 200 0 auto; min-width: 200px; width: 7%; justify-content: flex-start; text-align: left; align-items: flex-start; display: flex;"
              title="View Disposal Project details"
              width="7%"
            >
              Project name 16
            </div>
            <div
              class="td clickable"
              role="cell"
              style="box-sizing: border-box; flex: 50 0 auto; min-width: 50px; width: 7%; justify-content: flex-start; text-align: left; align-items: flex-start; display: flex;"
              title="View Disposal Project details"
              width="7%"
            >
              Approval
            </div>
            <div
              class="td clickable"
              role="cell"
              style="box-sizing: border-box; flex: 80 0 auto; min-width: 80px; width: 7%; justify-content: flex-start; text-align: left; align-items: flex-start; display: flex;"
              title="View Disposal Project details"
              width="7%"
            >
              UOV (AEST)
            </div>
            <div
              class="td clickable"
              role="cell"
              style="box-sizing: border-box; flex: 80 0 auto; min-width: 80px; width: 3.5%; justify-content: flex-start; text-align: left; align-items: flex-start; display: flex;"
              title="View Disposal Project details"
              width="3.5%"
            >
              
            </div>
            <div
              class="td clickable"
              role="cell"
              style="box-sizing: border-box; flex: 80 0 auto; min-width: 80px; width: 3.5%; justify-content: flex-start; text-align: left; align-items: flex-start; display: flex;"
              title="View Disposal Project details"
              width="3.5%"
            >
              
            </div>
            <div
              class="td clickable"
              role="cell"
              style="box-sizing: border-box; flex: 80 0 auto; min-width: 80px; width: 3.5%; justify-content: flex-start; text-align: left; align-items: flex-start; display: flex;"
              title="View Disposal Project details"
              width="3.5%"
            >
              $0
            </div>
            <div
              class="td clickable"
              role="cell"
              style="box-sizing: border-box; flex: 80 0 auto; min-width: 80px; width: 3.5%; justify-content: flex-start; text-align: left; align-items: flex-start; display: flex;"
              title="View Disposal Project details"
              width="3.5%"
            >
              $0
            </div>
            <div
              class="td clickable"
              role="cell"
              style="box-sizing: border-box; flex: 80 0 auto; min-width: 80px; width: 7%; justify-content: flex-start; text-align: left; align-items: flex-start; display: flex;"
              title="View Disposal Project details"
              width="7%"
            >
              2020-05-28
            </div>
            <div
              class="td clickable"
              role="cell"
              style="box-sizing: border-box; flex: 80 0 auto; min-width: 80px; width: 7%; justify-content: flex-start; text-align: left; align-items: flex-start; display: flex;"
              title="View Disposal Project details"
              width="7%"
            >
              User, Administrator
            </div>
          </div>
          <div
            class="collapse"
            style="padding: 10px;"
          >
            <div
              class="table"
              role="table"
            >
              <div
                class="thead thead-light"
              >
                <div
                  class="tr"
                  role="row"
                  style="display: flex; flex: 1 0 auto; min-width: 980px;"
                >
                  <div
                    class="th"
                    colspan="1"
                    role="columnheader"
                    style="box-sizing: border-box; flex: 65 0 auto; min-width: 65px; width: 3.5%; justify-content: flex-start; text-align: left; align-items: center; display: flex;"
                    width="3.5%"
                  >
<<<<<<< HEAD
                    Agency
=======
                    <div
                      class="sortable-column"
                    >
                      Agency
                    </div>
>>>>>>> 7bf6a39e
                  </div>
                  <div
                    class="th"
                    colspan="1"
                    role="columnheader"
                    style="box-sizing: border-box; flex: 80 0 auto; min-width: 80px; width: 7%; justify-content: flex-start; text-align: left; align-items: center; display: flex;"
                    width="7%"
                  >
                    <div
                      class="sortable-column"
                    >
                      Property Name
                    </div>
                  </div>
                  <div
                    class="th"
                    colspan="1"
                    role="columnheader"
                    style="box-sizing: border-box; flex: 80 0 auto; min-width: 80px; width: 7%; justify-content: flex-start; text-align: left; align-items: center; display: flex;"
                    width="7%"
                  >
                    <div
                      class="sortable-column"
                    >
                      Classification
                    </div>
                  </div>
                  <div
                    class="th"
                    colspan="1"
                    role="columnheader"
                    style="box-sizing: border-box; flex: 160 0 auto; min-width: 160px; width: 14%; justify-content: flex-start; text-align: left; align-items: center; display: flex;"
                    width="14%"
                  >
<<<<<<< HEAD
                    Street Address
=======
                    <div
                      class="sortable-column"
                    >
                      Street Address
                    </div>
>>>>>>> 7bf6a39e
                  </div>
                  <div
                    class="th"
                    colspan="1"
                    role="columnheader"
                    style="box-sizing: border-box; flex: 80 0 auto; min-width: 80px; width: 3.5%; justify-content: flex-start; text-align: left; align-items: center; display: flex;"
                    width="3.5%"
                  >
                    <div
                      class="sortable-column"
                    >
                      Zoning
                    </div>
                  </div>
                  <div
                    class="th"
                    colspan="1"
                    role="columnheader"
                    style="box-sizing: border-box; flex: 80 0 auto; min-width: 80px; width: 3.5%; justify-content: flex-start; text-align: left; align-items: center; display: flex;"
                    width="3.5%"
                  >
                    <div
                      class="sortable-column"
                    >
                      Zoning Potential
                    </div>
                  </div>
                  <div
                    class="th"
                    colspan="1"
                    role="columnheader"
                    style="box-sizing: border-box; flex: 80 0 auto; min-width: 80px; width: 7%; justify-content: flex-end; text-align: right; align-items: center; display: flex;"
                    width="7%"
                  >
                    <div
                      class="sortable-column"
                    >
                      Assessed Value
                    </div>
                  </div>
                  <div
                    class="th"
                    colspan="1"
                    role="columnheader"
                    style="box-sizing: border-box; flex: 80 0 auto; min-width: 80px; width: 7%; justify-content: flex-end; text-align: right; align-items: center; display: flex;"
                    width="7%"
                  >
<<<<<<< HEAD
                    Net Book Value
=======
                    <div
                      class="sortable-column"
                    >
                      Net Book Value
                    </div>
>>>>>>> 7bf6a39e
                  </div>
                  <div
                    class="th"
                    colspan="1"
                    role="columnheader"
                    style="box-sizing: border-box; flex: 80 0 auto; min-width: 80px; width: 7%; justify-content: flex-end; text-align: right; align-items: center; display: flex;"
                    width="7%"
                  >
<<<<<<< HEAD
                    Market Value
=======
                    <div
                      class="sortable-column"
                    >
                      Market Value
                    </div>
>>>>>>> 7bf6a39e
                  </div>
                  <div
                    class="th"
                    colspan="1"
                    role="columnheader"
                    style="box-sizing: border-box; flex: 65 0 auto; min-width: 65px; width: 3.5%; justify-content: flex-start; text-align: left; align-items: center; display: flex;"
                    width="3.5%"
                  >
                    <div
                      class="sortable-column"
                    >
                      Type
                    </div>
                  </div>
                  <div
                    class="th"
                    colspan="1"
                    role="columnheader"
                    style="box-sizing: border-box; flex: 65 0 auto; min-width: 65px; width: 3.5%; justify-content: flex-end; text-align: right; align-items: center; display: flex;"
                    width="3.5%"
                  >
                    <div
                      class="sortable-column"
                    >
                      Lot Size (in ha)
                    </div>
                  </div>
                  <div
                    class="th"
                    colspan="1"
                    role="columnheader"
                    style="box-sizing: border-box; flex: 65 0 auto; min-width: 65px; width: 3.5%; justify-content: flex-start; text-align: left; align-items: center; display: flex;"
                    width="3.5%"
                  >
                    <div
                      class="sortable-column"
                    >
                       
                    </div>
                  </div>
                </div>
              </div>
              <div
                class="tbody"
                role="rowgroup"
              >
                <div
                  class="tr-wrapper"
                >
                  <div
                    class="tr"
                    role="row"
                    style="display: flex; flex: 1 0 auto; min-width: 980px;"
                  >
                    <div
                      class="td"
                      role="cell"
                      style="box-sizing: border-box; flex: 65 0 auto; min-width: 65px; width: 3.5%; justify-content: flex-start; text-align: left; align-items: flex-start; display: flex;"
                      title=""
                      width="3.5%"
                    >
                      Nichola Valley Institute of Technology (AEST)
                    </div>
                    <div
                      class="td"
                      role="cell"
                      style="box-sizing: border-box; flex: 80 0 auto; min-width: 80px; width: 7%; justify-content: flex-start; text-align: left; align-items: flex-start; display: flex;"
                      title=""
                      width="7%"
                    >
                      
                    </div>
                    <div
                      class="td"
                      role="cell"
                      style="box-sizing: border-box; flex: 80 0 auto; min-width: 80px; width: 7%; justify-content: flex-start; text-align: left; align-items: flex-start; display: flex;"
                      title=""
                      width="7%"
                    >
                      Core Operational
                    </div>
                    <div
                      class="td"
                      role="cell"
                      style="box-sizing: border-box; flex: 160 0 auto; min-width: 160px; width: 14%; justify-content: flex-start; text-align: left; align-items: flex-start; display: flex;"
                      title=""
                      width="14%"
                    >
                      4155 Belshaw St, undefined
                    </div>
                    <div
                      class="td"
                      role="cell"
                      style="box-sizing: border-box; flex: 80 0 auto; min-width: 80px; width: 3.5%; justify-content: flex-start; text-align: left; align-items: flex-start; display: flex;"
                      title=""
                      width="3.5%"
                    >
                      
                    </div>
                    <div
                      class="td"
                      role="cell"
                      style="box-sizing: border-box; flex: 80 0 auto; min-width: 80px; width: 3.5%; justify-content: flex-start; text-align: left; align-items: flex-start; display: flex;"
                      title=""
                      width="3.5%"
                    >
                      
                    </div>
                    <div
                      class="td"
                      role="cell"
                      style="box-sizing: border-box; flex: 80 0 auto; min-width: 80px; width: 7%; justify-content: flex-end; text-align: right; align-items: flex-start; display: flex;"
                      title=""
                      width="7%"
                    >
                      $0
                    </div>
                    <div
                      class="td"
                      role="cell"
                      style="box-sizing: border-box; flex: 80 0 auto; min-width: 80px; width: 7%; justify-content: flex-end; text-align: right; align-items: flex-start; display: flex;"
                      title=""
                      width="7%"
                    >
                      $0
                    </div>
                    <div
                      class="td"
                      role="cell"
                      style="box-sizing: border-box; flex: 80 0 auto; min-width: 80px; width: 7%; justify-content: flex-end; text-align: right; align-items: flex-start; display: flex;"
                      title=""
                      width="7%"
                    >
                      $0
                    </div>
                    <div
                      class="td"
                      role="cell"
                      style="box-sizing: border-box; flex: 65 0 auto; min-width: 65px; width: 3.5%; justify-content: flex-start; text-align: left; align-items: flex-start; display: flex;"
                      title=""
                      width="3.5%"
                    >
                      <svg
                        class="svg"
                      >
                        icon-business.svg
                      </svg>
                    </div>
                    <div
                      class="td"
                      role="cell"
                      style="box-sizing: border-box; flex: 65 0 auto; min-width: 65px; width: 3.5%; justify-content: flex-end; text-align: right; align-items: flex-start; display: flex;"
                      title=""
                      width="3.5%"
                    >
                      27
                    </div>
                    <div
                      class="td"
                      role="cell"
                      style="box-sizing: border-box; flex: 65 0 auto; min-width: 65px; width: 3.5%; justify-content: flex-start; text-align: left; align-items: flex-start; display: flex;"
                      title=""
                      width="3.5%"
                    >
                      <a
                        href="/mapview?disabled=true&loadDraft=false&sidebar=true"
                      >
                        View
                      </a>
                    </div>
                  </div>
                </div>
              </div>
            </div>
          </div>
        </div>
      </div>
    </div>
    <div
      class="table-toolbar"
    >
      <ul
        class="pagination"
      >
        <li
          class="page-item disabled"
        >
          <a
            aria-disabled="true"
            class="page-link"
            role="button"
            tabindex="0"
          >
            &lt;
          </a>
        </li>
        <li
          class="page-item active"
        >
          <a
            aria-current="page"
            aria-label="Page 1 is your current page"
            class="page-link"
            role="button"
            tabindex="0"
          >
            1
          </a>
        </li>
        <li
          class="page-item disabled"
        >
          <a
            aria-disabled="true"
            class="page-link"
            role="button"
            tabindex="0"
          >
            &gt;
          </a>
        </li>
      </ul>
      <div>
        <div
          class="Menu-root"
        >
          <div
            class="Menu-button"
          >
            <div
              style="display: flex;"
            >
              <span>
                Show
              </span>
              <input
                class="form-control form-control-sm"
                style="width: 50px; margin-left: 10px; margin-right: 10px;"
                type="number"
                value="10"
              />
              <span>
                Entries
              </span>
            </div>
          </div>
          <div
            class="Menu-items"
            style="width: 60px;"
          >
            <div
              class="Menu-options scrollable list-group"
            >
              <div
                class="Menu-item list-group-item"
              >
                5
              </div>
              <div
                class="Menu-item list-group-item"
              >
                10
              </div>
              <div
                class="Menu-item list-group-item"
              >
                20
              </div>
              <div
                class="Menu-item list-group-item"
              >
                50
              </div>
              <div
                class="Menu-item list-group-item"
              >
                100
              </div>
            </div>
          </div>
        </div>
      </div>
    </div>
  </div>
</div>
`;<|MERGE_RESOLUTION|>--- conflicted
+++ resolved
@@ -58,8 +58,11 @@
             style="box-sizing: border-box; flex: 65 0 auto; min-width: 65px; width: 3.5%; justify-content: flex-start; text-align: left; align-items: center; display: flex;"
             width="3.5%"
           >
-<<<<<<< HEAD
-            Project No.
+            <div
+              class="sortable-column"
+            >
+              Project No.
+            </div>
           </div>
           <div
             class="th"
@@ -68,46 +71,22 @@
             style="box-sizing: border-box; flex: 200 0 auto; min-width: 200px; width: 7%; justify-content: flex-start; text-align: left; align-items: center; display: flex;"
             width="7%"
           >
-            Name
-=======
-            <div
-              class="sortable-column"
-            >
-              Project No.
-            </div>
->>>>>>> 7bf6a39e
-          </div>
-          <div
-            class="th"
-            colspan="1"
-            role="columnheader"
-<<<<<<< HEAD
+            <div
+              class="sortable-column"
+            >
+              Name
+            </div>
+          </div>
+          <div
+            class="th"
+            colspan="1"
+            role="columnheader"
             style="box-sizing: border-box; flex: 50 0 auto; min-width: 50px; width: 7%; justify-content: flex-start; text-align: left; align-items: center; display: flex;"
-=======
-            style="box-sizing: border-box; flex: 200 0 auto; min-width: 200px; width: 7%; justify-content: flex-start; text-align: left; align-items: center; display: flex;"
->>>>>>> 7bf6a39e
             width="7%"
           >
             <div
               class="sortable-column"
             >
-              Name
-            </div>
-          </div>
-          <div
-            class="th"
-            colspan="1"
-            role="columnheader"
-<<<<<<< HEAD
-            style="box-sizing: border-box; flex: 80 0 auto; min-width: 80px; width: 7%; justify-content: flex-start; text-align: left; align-items: center; display: flex;"
-=======
-            style="box-sizing: border-box; flex: 50 0 auto; min-width: 50px; width: 7%; justify-content: flex-start; text-align: left; align-items: center; display: flex;"
->>>>>>> 7bf6a39e
-            width="7%"
-          >
-            <div
-              class="sortable-column"
-            >
               Status
             </div>
           </div>
@@ -115,8 +94,6 @@
             class="th"
             colspan="1"
             role="columnheader"
-<<<<<<< HEAD
-=======
             style="box-sizing: border-box; flex: 80 0 auto; min-width: 80px; width: 7%; justify-content: flex-start; text-align: left; align-items: center; display: flex;"
             width="7%"
           >
@@ -130,7 +107,6 @@
             class="th"
             colspan="1"
             role="columnheader"
->>>>>>> 7bf6a39e
             style="box-sizing: border-box; flex: 80 0 auto; min-width: 80px; width: 3.5%; justify-content: flex-start; text-align: left; align-items: center; display: flex;"
             width="3.5%"
           >
@@ -160,15 +136,11 @@
             style="box-sizing: border-box; flex: 80 0 auto; min-width: 80px; width: 3.5%; justify-content: flex-start; text-align: left; align-items: center; display: flex;"
             width="3.5%"
           >
-<<<<<<< HEAD
-            Net Book Value
-=======
             <div
               class="sortable-column"
             >
               Net Book Value
             </div>
->>>>>>> 7bf6a39e
           </div>
           <div
             class="th"
@@ -177,15 +149,11 @@
             style="box-sizing: border-box; flex: 80 0 auto; min-width: 80px; width: 3.5%; justify-content: flex-start; text-align: left; align-items: center; display: flex;"
             width="3.5%"
           >
-<<<<<<< HEAD
-            Market Value
-=======
             <div
               class="sortable-column"
             >
               Market Value
             </div>
->>>>>>> 7bf6a39e
           </div>
           <div
             class="th"
@@ -194,15 +162,11 @@
             style="box-sizing: border-box; flex: 80 0 auto; min-width: 80px; width: 7%; justify-content: flex-start; text-align: left; align-items: center; display: flex;"
             width="7%"
           >
-<<<<<<< HEAD
-            Updated On
-=======
             <div
               class="sortable-column"
             >
               Updated On
             </div>
->>>>>>> 7bf6a39e
           </div>
           <div
             class="th"
@@ -211,15 +175,11 @@
             style="box-sizing: border-box; flex: 80 0 auto; min-width: 80px; width: 7%; justify-content: flex-start; text-align: left; align-items: center; display: flex;"
             width="7%"
           >
-<<<<<<< HEAD
-            Updated By
-=======
             <div
               class="sortable-column"
             >
               Updated By
             </div>
->>>>>>> 7bf6a39e
           </div>
         </div>
       </div>
@@ -373,15 +333,11 @@
                     style="box-sizing: border-box; flex: 65 0 auto; min-width: 65px; width: 3.5%; justify-content: flex-start; text-align: left; align-items: center; display: flex;"
                     width="3.5%"
                   >
-<<<<<<< HEAD
-                    Agency
-=======
                     <div
                       class="sortable-column"
                     >
                       Agency
                     </div>
->>>>>>> 7bf6a39e
                   </div>
                   <div
                     class="th"
@@ -416,15 +372,11 @@
                     style="box-sizing: border-box; flex: 160 0 auto; min-width: 160px; width: 14%; justify-content: flex-start; text-align: left; align-items: center; display: flex;"
                     width="14%"
                   >
-<<<<<<< HEAD
-                    Street Address
-=======
                     <div
                       class="sortable-column"
                     >
                       Street Address
                     </div>
->>>>>>> 7bf6a39e
                   </div>
                   <div
                     class="th"
@@ -472,15 +424,11 @@
                     style="box-sizing: border-box; flex: 80 0 auto; min-width: 80px; width: 7%; justify-content: flex-end; text-align: right; align-items: center; display: flex;"
                     width="7%"
                   >
-<<<<<<< HEAD
-                    Net Book Value
-=======
                     <div
                       class="sortable-column"
                     >
                       Net Book Value
                     </div>
->>>>>>> 7bf6a39e
                   </div>
                   <div
                     class="th"
@@ -489,15 +437,11 @@
                     style="box-sizing: border-box; flex: 80 0 auto; min-width: 80px; width: 7%; justify-content: flex-end; text-align: right; align-items: center; display: flex;"
                     width="7%"
                   >
-<<<<<<< HEAD
-                    Market Value
-=======
                     <div
                       class="sortable-column"
                     >
                       Market Value
                     </div>
->>>>>>> 7bf6a39e
                   </div>
                   <div
                     class="th"
