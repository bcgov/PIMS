--- conflicted
+++ resolved
@@ -144,16 +144,11 @@
     });
 
     const { findByText, container } = testRender();
-    const noResults = findByText('No rows to display');
 
     act(async () => {
       // default table message when there is no data to display
-<<<<<<< HEAD
       await waitFor(() => {
         const noResults = findByText('No rows to display');
-=======
-      waitFor(() => {
->>>>>>> ec90c070
         expect(noResults).toBeVisible();
         expect(container.querySelector('span[class="spinner-border"]')).not.toBeInTheDocument();
       });
