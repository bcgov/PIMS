import ProjectListView from './ProjectListView';
import React from 'react';
import { Router } from 'react-router-dom';
import { createMemoryHistory } from 'history';
import { render, cleanup, act } from '@testing-library/react';
import configureMockStore from 'redux-mock-store';
import thunk from 'redux-thunk';
import { ILookupCode } from 'actions/lookupActions';
import * as API from 'constants/API';
import { Provider } from 'react-redux';
import * as reducerTypes from 'constants/reducerTypes';
import service from '../apiService';
import MockAdapter from 'axios-mock-adapter';
import axios from 'axios';
import { useKeycloak } from '@react-keycloak/web';
import Claims from 'constants/claims';

const mockAxios = new MockAdapter(axios);
mockAxios.onAny().reply(200, {});

jest.mock('@react-keycloak/web');
const mockKeycloak = (claims: string[]) => {
  (useKeycloak as jest.Mock).mockReturnValue({
    keycloak: {
      userInfo: {
        agencies: [1],
        roles: claims,
      },
      subject: 'test',
    },
  });
};

const testData = {
  items: [
    {
      projectNumber: 'SPP-10015',
      name: 'Project name 16',
      statusId: 0,
      status: 'Draft',
      tierLevelId: 1,
      tierLevel: 'Tier 1',
      description: 'Lorem Ipsum is simply dummy text of the printing and typesetting industry.',
      note: 'Lorem Ipsum is simply dummy text of the printing and typesetting industry.',
      agencyId: 35,
      agency: 'AEST',
      subAgency: 'UOV',
      properties: [
        {
          id: 1,
          propertyTypeId: 1,
          description:
            'Gym, teaching kitchen, energy lab, greenhouse. Building full name: Center for Excellence in Sustainability',
          classification: 'Core Operational',
          agencyId: 0,
          subAgency: 'Nichola Valley Institute of Technology',
          agencyCode: 'AEST',
          address: '4155 Belshaw St',
          city: 'Merritt',
          netBook: 0,
          assessed: 0,
          market: 0,
          landArea: 26.9,
          createdOn: '2020-05-28T18:48:03.181977',
          rowVersion: 'AAAAAAAAfRA=',
        },
      ],
      createdBy: 'User, Administrator',
      createdOn: '2020-05-28T18:48:03.181976',
      rowVersion: 'AAAAAAAAfQ8=',
    },
  ],
  page: 1,
  quantity: 10,
  pageIndex: 0,
  total: 1,
};

// Set all module functions to jest.fn
jest.mock('../apiService');
const mockedService = service as jest.Mocked<typeof service>;

const mockStore = configureMockStore([thunk]);

const lCodes = {
  lookupCodes: [
    { name: 'agencyVal', id: '1', isDisabled: false, type: API.AGENCY_CODE_SET_NAME },
    {
      name: 'classificationVal',
      id: '1',
      isDisabled: false,
      type: API.PROPERTY_CLASSIFICATION_CODE_SET_NAME,
    },
  ] as ILookupCode[],
};

const store = mockStore({
  [reducerTypes.LOOKUP_CODE]: lCodes,
});

const history = createMemoryHistory();

describe('Project list view tests', () => {
  // clear mocks before each test
  beforeEach(() => {
    mockedService.getProjectList.mockClear();
    mockedService.deleteProject.mockClear();
    mockKeycloak([]);
  });
  afterEach(() => {
    cleanup();
    jest.clearAllMocks();
  });

  it('Matches snapshot', async () => {
    mockedService.getProjectList.mockResolvedValueOnce(testData as any);

    await act(async () => {
      const { container } = render(
        <Provider store={store}>
          <Router history={history}>
            <ProjectListView />
          </Router>
        </Provider>,
      );
      expect(container.firstChild).toMatchSnapshot();
    });
  });

  it('Displays message for empty list', async () => {
    mockedService.getProjectList.mockResolvedValueOnce({
      quantity: 0,
      total: 0,
      page: 1,
      pageIndex: 0,
      items: [],
    });

    await act(async () => {
      const { findByText, container } = render(
        <Provider store={store}>
          <Router history={history}>
            <ProjectListView />
          </Router>
        </Provider>,
      );

      // default table message when there is no data to display
      const noResults = await findByText('No rows to display');
      expect(noResults).toBeVisible();
      expect(container.querySelector('span[class="spinner-border"]')).not.toBeInTheDocument();
    });
  });

  it('Does not display export buttons by default', async () => {
    mockedService.getProjectList.mockResolvedValueOnce({
      quantity: 0,
      total: 0,
      page: 1,
      pageIndex: 0,
      items: [],
    });

    await act(async () => {
<<<<<<< HEAD
      const { queryByTitle, container } = render(
=======
      const { queryByTestId, container } = render(
>>>>>>> ece4cf67
        <Provider store={store}>
          <Router history={history}>
            <ProjectListView />
          </Router>
        </Provider>,
      );
<<<<<<< HEAD
      expect(queryByTitle('Export to Excel')).not.toBeInTheDocument();
      expect(queryByTitle('Export to CSV')).not.toBeInTheDocument();
=======
      expect(queryByTestId('excel-icon')).not.toBeInTheDocument();
      expect(queryByTestId('csv-icon')).not.toBeInTheDocument();
>>>>>>> ece4cf67
      expect(container.querySelector('span[class="spinner-border"]')).not.toBeInTheDocument();
    });
  });

  it('Displays export buttons with view reports permission', async () => {
    mockKeycloak([Claims.REPORTS_VIEW, Claims.PROJECT_VIEW]);
    mockedService.getProjectList.mockResolvedValueOnce({
      quantity: 0,
      total: 0,
      page: 1,
      pageIndex: 0,
      items: [],
    });

    await act(async () => {
      const { getByTestId, container } = render(
        <Provider store={store}>
          <Router history={history}>
            <ProjectListView />
          </Router>
        </Provider>,
      );
      expect(getByTestId('excel-icon')).toBeInTheDocument();
      expect(getByTestId('csv-icon')).toBeInTheDocument();
      expect(container.querySelector('span[class="spinner-border"]')).not.toBeInTheDocument();
    });
  });
});<|MERGE_RESOLUTION|>--- conflicted
+++ resolved
@@ -162,24 +162,15 @@
     });
 
     await act(async () => {
-<<<<<<< HEAD
-      const { queryByTitle, container } = render(
-=======
       const { queryByTestId, container } = render(
->>>>>>> ece4cf67
-        <Provider store={store}>
-          <Router history={history}>
-            <ProjectListView />
-          </Router>
-        </Provider>,
-      );
-<<<<<<< HEAD
-      expect(queryByTitle('Export to Excel')).not.toBeInTheDocument();
-      expect(queryByTitle('Export to CSV')).not.toBeInTheDocument();
-=======
+        <Provider store={store}>
+          <Router history={history}>
+            <ProjectListView />
+          </Router>
+        </Provider>,
+      );
       expect(queryByTestId('excel-icon')).not.toBeInTheDocument();
       expect(queryByTestId('csv-icon')).not.toBeInTheDocument();
->>>>>>> ece4cf67
       expect(container.querySelector('span[class="spinner-border"]')).not.toBeInTheDocument();
     });
   });
