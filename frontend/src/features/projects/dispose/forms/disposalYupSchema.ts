import { Classifications } from 'constants/classifications';
import { ObjectSchema } from 'yup';
import * as Yup from 'yup';

export const ApprovalConfirmationStepSchema = Yup.object({
  confirmation: Yup.boolean()
    .oneOf([true], 'You must confirm approval before continuing.')
    .required('Required'),
});

export const DocumentationStepSchema = Yup.object({
  email: Yup.string().email().max(100, 'Email must be less than 100 characters'),
  firstName: Yup.string().max(100, 'First Name must be less than 100 characters'),
  middleName: Yup.string().max(100, 'Middle Name must be less than 100 characters'),
  lastName: Yup.string().max(100, 'Last Name must be less than 100 characters'),
});

export const UpdateInfoStepYupSchema = Yup.object({
  netBook: Yup.number().required('Required'),
  market: Yup.number().required('Required'),
  assessed: Yup.number().required('Required'),
  properties: Yup.array().of(
    Yup.object({
      classificationId: Yup.number().test(
        'is-valid',
        'Must select Surplus Active or Surplus Encumbered',
        (val: any) =>
          val === Classifications.SurplusActive || val === Classifications.SurplusEncumbered,
      ),
    }),
  ),
});

export const DenyProjectYupSchema = Yup.object({
  publicNote: Yup.string().required('Shared note must contain a reason before denying project.'),
});

export const ApproveExemptionRequestSchema = Yup.object({
  exemptionApprovedOn: Yup.date().required('Required'),
});

export const GreTransferStepYupSchema = Yup.object({
  properties: Yup.array().of(
    Yup.object({
      classificationId: Yup.number().test(
        'is-valid',
        'Must select Core Operational or Core Strategic',
        (val: any) =>
          val === Classifications.CoreOperational || val === Classifications.CoreStrategic,
      ),
    }),
  ),
});

export const SelectProjectPropertiesStepYupSchema = Yup.object({
  properties: Yup.array()
    .required('You must select at least one property')
    .min(1, 'You must select at least one property'),
});

export const ProjectDraftStepYupSchema = Yup.object({
  name: Yup.string().max(100, 'Name allows a maximum of 100 characters.').required('Required'),
  description: Yup.string().max(1000, 'Description allows a maximum of 1000 characters.'),
  note: Yup.string().max(2000, 'Note allows a maximum of 2000 characters.'),
<<<<<<< HEAD
=======
});

export const EnhancedReferralExemptionSchema = Yup.object({
  exemptionRationale: Yup.string().when('exemptionRequested', ((
    exemptionRequested: boolean,
    schema: ObjectSchema<any>,
  ) =>
    exemptionRequested
      ? schema.required('Rationale is required when applying for an exemption.')
      : schema) as () => ObjectSchema<any>),
>>>>>>> 1cbf4342
});<|MERGE_RESOLUTION|>--- conflicted
+++ resolved
@@ -62,17 +62,4 @@
   name: Yup.string().max(100, 'Name allows a maximum of 100 characters.').required('Required'),
   description: Yup.string().max(1000, 'Description allows a maximum of 1000 characters.'),
   note: Yup.string().max(2000, 'Note allows a maximum of 2000 characters.'),
-<<<<<<< HEAD
-=======
-});
-
-export const EnhancedReferralExemptionSchema = Yup.object({
-  exemptionRationale: Yup.string().when('exemptionRequested', ((
-    exemptionRequested: boolean,
-    schema: ObjectSchema<any>,
-  ) =>
-    exemptionRequested
-      ? schema.required('Rationale is required when applying for an exemption.')
-      : schema) as () => ObjectSchema<any>),
->>>>>>> 1cbf4342
 });