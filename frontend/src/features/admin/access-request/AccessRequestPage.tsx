import React, { useEffect } from 'react';
import './AccessRequestPage.scss';
import { Container, Row, Col, ButtonToolbar, Button, Alert } from 'react-bootstrap';
import {
  getCurrentAccessRequestAction,
  getSubmitAccessRequestAction,
  toAccessRequest,
} from 'actionCreators/accessRequestActionCreator';
import { IUserInfo, IAccessRequest } from 'interfaces';
import { Formik } from 'formik';
import { Form, Input, TextArea, Select } from '../../../components/common/form';
import { useDispatch, useSelector } from 'react-redux';
import { RootState } from 'reducers/rootReducer';
import { IAccessRequestState } from 'reducers/accessRequestReducer';
import * as API from 'constants/API';
import { DISCLAIMER_URL, PRIVACY_POLICY_URL } from 'constants/strings';
import { AccessRequestSchema } from 'utils/YupSchema';
import useKeycloakWrapper from 'hooks/useKeycloakWrapper';
import { mapLookupCode } from 'utils';
import { AccessRequestStatus } from 'constants/accessStatus';
import { Snackbar, ISnackbarState } from 'components/common/Snackbar';
import useCodeLookups from 'hooks/useLookupCodes';
import TooltipWrapper from 'components/common/TooltipWrapper';
import { AUTHORIZATION_URL } from 'constants/strings';

interface IAccessRequestForm extends IAccessRequest {
  agency: number;
  role: string;
}

/**
 * The AccessRequestPage provides a way to new authenticated users to submit a request
 * that associates them with a specific agency and a role within the agency.
 * If they have an active access request already submitted, it will allow them to update it until it has been approved or disabled.
 * If their prior request was disabled they will then be able to submit a new request.
 */
const AccessRequestPage = () => {
  const keycloakWrapper = useKeycloakWrapper();
  const keycloak = keycloakWrapper.obj;
  const userInfo = keycloak?.userInfo as IUserInfo;
  const dispatch = useDispatch();
  const [alert, setAlert] = React.useState<ISnackbarState>({});

  useEffect(() => {
    dispatch(getCurrentAccessRequestAction());
  }, [dispatch]);

  const data = useSelector<RootState, IAccessRequestState>(
    state => state.accessRequest as IAccessRequestState,
  );

  const { getByType, getPublicByType } = useCodeLookups();
  const agencies = getByType(API.AGENCY_CODE_SET_NAME);
  const roles = getPublicByType(API.ROLE_CODE_SET_NAME);

  const accessRequest = data?.accessRequest;
  const initialValues: IAccessRequestForm = {
    id: accessRequest?.id ?? 0,
    userId: userInfo?.sub,
    user: {
      id: userInfo?.sub,
      username: userInfo?.username,
      displayName: userInfo?.name,
      firstName: userInfo?.firstName,
      lastName: userInfo?.lastName,
      email: userInfo?.email,
      position: accessRequest?.user?.position ?? userInfo?.position ?? '',
    },
    agencies: accessRequest?.agencies ?? [],
    status: accessRequest?.status || AccessRequestStatus.OnHold,
    roles: accessRequest?.roles ?? [],
    note: accessRequest?.note ?? '',
    agency: accessRequest?.agencies?.find(x => x).id,
    role: accessRequest?.roles?.find(x => x).id,
    rowVersion: accessRequest?.rowVersion,
  };

  const selectAgencies = agencies.map(c => mapLookupCode(c, initialValues.agency));
  const selectRoles = roles.map(c => mapLookupCode(c, initialValues.role));

  const checkAgencies = (
    <Select
      label="Agency"
      field="agency"
      required={true}
      options={selectAgencies}
      placeholder={initialValues?.agencies?.length > 0 ? undefined : 'Please Select'}
    />
  );

  const checkRoles = (
    <Form.Group className="check-roles">
      <Form.Label>
        Roles{' '}
        <a target="_blank" rel="noopener noreferrer" href={AUTHORIZATION_URL}>
          Role Descriptions
        </a>
      </Form.Label>
      <TooltipWrapper
        toolTipId="select-roles-tip"
        toolTip="To select multiple roles, hold Ctrl and select options."
      >
        <Select
<<<<<<< HEAD
          label="Role"
=======
>>>>>>> 7bf6a39e
          field="role"
          required={true}
          options={selectRoles}
          placeholder={initialValues?.roles?.length > 0 ? undefined : 'Please Select'}
        />
      </TooltipWrapper>
    </Form.Group>
  );

  const button = initialValues.id === 0 ? 'Submit' : 'Update';
  const inProgress = React.useMemo(
    () =>
      initialValues.id !== 0 ? (
        <Alert key={initialValues.id} variant="primary">
          You will receive an email when your request is reviewed.
        </Alert>
      ) : null,
    [initialValues.id],
  );

  return (
    <div className="accessRequestPage">
      <div>
        <h3>Access Request</h3>
      </div>
      <hr />
      <Container fluid={true}>
        <Row className="justify-content-md-center">
          <Formik
            enableReinitialize={true}
            initialValues={initialValues}
            validationSchema={AccessRequestSchema}
            onSubmit={async (values, { setSubmitting }) => {
              try {
                await dispatch(getSubmitAccessRequestAction(toAccessRequest(values)));
                setAlert({
                  variant: 'success',
                  message: 'Your request has been submitted.',
                  show: true,
                });
              } catch (error) {
                setAlert({
                  variant: 'danger',
                  message: 'Failed to submit your access request.',
                  show: true,
                });
              }
              setSubmitting(false);
            }}
          >
            {props => (
              <Form className="userInfo">
                {inProgress}

                <Input
                  label="IDIR/BCeID"
                  field="user.username"
                  placeholder={initialValues.user.username}
                  readOnly={true}
                  type="text"
                />

                <Row>
                  <Col>
                    <Input
                      label="First Name"
                      field="user.firstName"
                      placeholder={initialValues.user.firstName}
                      readOnly={true}
                      type="text"
                    />
                  </Col>
                  <Col>
                    <Input
                      label="Last Name"
                      field="user.lastName"
                      placeholder={initialValues.user.lastName}
                      readOnly={true}
                      type="text"
                    />
                  </Col>
                </Row>

                <Input
                  label="Email"
                  field="user.email"
                  placeholder={initialValues.user.email}
                  readOnly={true}
                  type="email"
                />

                {checkAgencies}

                <Input
                  label="Position"
                  field="user.position"
                  placeholder="e.g) Director, Real Estate and Stakeholder Engagement"
                  type="text"
                />

                {checkRoles}

                <TextArea
                  label="Notes"
                  field="note"
                  placeholder="Please specify why you need access to PIMS and include your manager's name."
                  required={true}
                />

                <p>
                  By clicking request, you agree to our{' '}
                  <a href={DISCLAIMER_URL}>Terms and Conditions</a> and that you have read our{' '}
                  <a href={PRIVACY_POLICY_URL}>Privacy Policy</a>.
                </p>
                {alert.show && (
                  <Snackbar
                    show={alert.show}
                    message={alert.message}
                    variant={alert.variant}
                    onClose={() => setAlert({})}
                  />
                )}
                <Row className="justify-content-md-center">
                  <ButtonToolbar className="cancelSave">
                    <Button className="mr-5" type="submit">
                      {button}
                    </Button>
                  </ButtonToolbar>
                </Row>
              </Form>
            )}
          </Formik>
        </Row>
      </Container>
    </div>
  );
};

export default AccessRequestPage;<|MERGE_RESOLUTION|>--- conflicted
+++ resolved
@@ -101,10 +101,6 @@
         toolTip="To select multiple roles, hold Ctrl and select options."
       >
         <Select
-<<<<<<< HEAD
-          label="Role"
-=======
->>>>>>> 7bf6a39e
           field="role"
           required={true}
           options={selectRoles}
