// Jest Snapshot v1, https://goo.gl/fbAQLP

exports[`Manage access requests Snapshot matches 1`] = `
<div
  className="manage-access-requests"
>
  <div
    className="ScrollContainer"
  >
    <div
      className="TableToolbar container-fluid"
    >
      <span
        className="title mr-auto"
      >
        PIMS Guests (Pending Approval)
      </span>
    </div>
    <div
      className="search-bar"
    >
      <div
        className="Access-Requests-filter container"
      >
        <div
          className="filters row"
        >
          <div
            className="filter col"
          >
            <div>
              <div
                className="Menu-root"
              >
                <div
                  className="Menu-button"
                  onClick={[Function]}
                >
                  Agency: Show all
                    
                  <svg
                    fill="currentColor"
                    height="1em"
                    stroke="currentColor"
                    strokeWidth="0"
                    style={
                      Object {
                        "color": undefined,
                      }
                    }
                    viewBox="0 0 320 512"
                    width="1em"
                    xmlns="http://www.w3.org/2000/svg"
                  >
                    <path
                      d="M31.3 192h257.3c17.8 0 26.7 21.5 14.1 34.1L174.1 354.8c-7.8 7.8-20.5 7.8-28.3 0L17.2 226.1C4.6 213.5 13.5 192 31.3 192z"
                    />
                  </svg>
                </div>
                <div
                  className="Menu-items left"
                  style={
                    Object {
                      "width": "260px",
                    }
                  }
                >
                  <input
                    className="Menu-filter form-control form-control-sm"
                    onChange={[Function]}
                    placeholder="Filter agencies"
                    style={
                      Object {
                        "width": "calc(260px - 10px)",
                      }
                    }
                    type="search"
                  />
                  <div
                    className="Menu-options scrollable list-group"
                    onKeyDown={[Function]}
                  >
                    <div
                      className="Menu-item list-group-item"
                      data-rb-event-key={null}
                      disabled={false}
                      onClick={[Function]}
                    >
                      agencyVal
                    </div>
                  </div>
                </div>
              </div>
            </div>
          </div>
          <div
            className="col"
          >
            <div>
              <div
                className="Menu-root"
              >
                <div
                  className="Menu-button"
                  onClick={[Function]}
                >
                  Role: Show all
                    
                  <svg
                    fill="currentColor"
                    height="1em"
                    stroke="currentColor"
                    strokeWidth="0"
                    style={
                      Object {
                        "color": undefined,
                      }
                    }
                    viewBox="0 0 320 512"
                    width="1em"
                    xmlns="http://www.w3.org/2000/svg"
                  >
                    <path
                      d="M31.3 192h257.3c17.8 0 26.7 21.5 14.1 34.1L174.1 354.8c-7.8 7.8-20.5 7.8-28.3 0L17.2 226.1C4.6 213.5 13.5 192 31.3 192z"
                    />
                  </svg>
                </div>
                <div
                  className="Menu-items left"
                  style={
                    Object {
                      "width": "200px",
                    }
                  }
                >
                  <input
                    className="Menu-filter form-control form-control-sm"
                    onChange={[Function]}
                    placeholder="Filter roles"
                    style={
                      Object {
                        "width": "calc(200px - 10px)",
                      }
                    }
                    type="search"
                  />
                  <div
                    className="Menu-options scrollable list-group"
                    onKeyDown={[Function]}
                  >
                    <div
                      className="Menu-item list-group-item"
                      data-rb-event-key={null}
                      disabled={false}
                      onClick={[Function]}
                    >
                      roleVal
                    </div>
                  </div>
                </div>
              </div>
            </div>
          </div>
          <div
            className="col"
          >
            <input
              className="form-control"
              onChange={[Function]}
              placeholder="Search"
              type="text"
              value=""
            />
          </div>
          <div
            className="actions col"
          >
            <button
              className="Button Button--icon-only bg-warning btn btn-warning btn-sm"
              disabled={false}
              onBlur={[Function]}
              onClick={[Function]}
              onFocus={[Function]}
              onMouseOut={[Function]}
              onMouseOver={[Function]}
              type="button"
            >
              <div
                className="Button__icon"
              >
                <svg
                  fill="currentColor"
                  height={20}
                  size={20}
                  stroke="currentColor"
                  strokeWidth="0"
                  style={
                    Object {
                      "color": undefined,
                    }
                  }
                  viewBox="0 0 512 512"
                  width={20}
                  xmlns="http://www.w3.org/2000/svg"
                >
                  <path
                    d="M505 442.7L405.3 343c-4.5-4.5-10.6-7-17-7H372c27.6-35.3 44-79.7 44-128C416 93.1 322.9 0 208 0S0 93.1 0 208s93.1 208 208 208c48.3 0 92.7-16.4 128-44v16.3c0 6.4 2.5 12.5 7 17l99.7 99.7c9.4 9.4 24.6 9.4 33.9 0l28.3-28.3c9.4-9.4 9.4-24.6.1-34zM208 336c-70.7 0-128-57.2-128-128 0-70.7 57.2-128 128-128 70.7 0 128 57.2 128 128 0 70.7-57.2 128-128 128z"
                  />
                </svg>
              </div>
            </button>
            <button
              className="Button Button--icon-only btn btn-secondary btn-sm"
              disabled={false}
              onBlur={[Function]}
              onClick={[Function]}
              onFocus={[Function]}
              onMouseOut={[Function]}
              onMouseOver={[Function]}
              type="button"
            >
              <div
                className="Button__icon"
              >
                <svg
                  fill="currentColor"
                  height={20}
                  size={20}
                  stroke="currentColor"
                  strokeWidth="0"
                  style={
                    Object {
                      "color": undefined,
                    }
                  }
                  viewBox="0 0 512 512"
                  width={20}
                  xmlns="http://www.w3.org/2000/svg"
                >
                  <path
                    d="M212.333 224.333H12c-6.627 0-12-5.373-12-12V12C0 5.373 5.373 0 12 0h48c6.627 0 12 5.373 12 12v78.112C117.773 39.279 184.26 7.47 258.175 8.007c136.906.994 246.448 111.623 246.157 248.532C504.041 393.258 393.12 504 256.333 504c-64.089 0-122.496-24.313-166.51-64.215-5.099-4.622-5.334-12.554-.467-17.42l33.967-33.967c4.474-4.474 11.662-4.717 16.401-.525C170.76 415.336 211.58 432 256.333 432c97.268 0 176-78.716 176-176 0-97.267-78.716-176-176-176-58.496 0-110.28 28.476-142.274 72.333h98.274c6.627 0 12 5.373 12 12v48c0 6.627-5.373 12-12 12z"
                  />
                </svg>
              </div>
            </button>
          </div>
        </div>
      </div>
    </div>
    <div
      className="table"
      role="table"
      style={
        Object {
          "minWidth": undefined,
        }
      }
    >
      <div
        className="thead thead-light"
      >
        <div
          className="tr"
          role="row"
          style={
            Object {
              "display": "flex",
              "flex": "1 0 auto",
              "minWidth": "780px",
            }
          }
        >
          <div
            className="th"
            colSpan={1}
            role="columnheader"
            style={
              Object {
                "alignItems": "center",
                "boxSizing": "border-box",
                "display": "flex",
                "flex": "100 0 auto",
                "justifyContent": "flex-start",
                "minWidth": "30px",
                "textAlign": "left",
                "width": "100px",
              }
            }
          >
            <div
              className="sortable-column"
            >
              IDIR/BCeID
            </div>
          </div>
          <div
            className="th"
            colSpan={1}
            role="columnheader"
            style={
              Object {
                "alignItems": "center",
                "boxSizing": "border-box",
                "display": "flex",
                "flex": "100 0 auto",
                "justifyContent": "flex-start",
                "minWidth": "30px",
                "textAlign": "left",
                "width": "100px",
              }
            }
          >
            <div
              className="sortable-column"
            >
              First name
            </div>
          </div>
          <div
            className="th"
            colSpan={1}
            role="columnheader"
            style={
              Object {
                "alignItems": "center",
                "boxSizing": "border-box",
                "display": "flex",
                "flex": "100 0 auto",
                "justifyContent": "flex-start",
                "minWidth": "30px",
                "textAlign": "left",
                "width": "100px",
              }
            }
          >
            <div
              className="sortable-column"
            >
              Last name
            </div>
          </div>
          <div
            className="th"
            colSpan={1}
            role="columnheader"
            style={
              Object {
                "alignItems": "center",
                "boxSizing": "border-box",
                "display": "flex",
                "flex": "200 0 auto",
                "justifyContent": "flex-start",
                "minWidth": "200px",
                "textAlign": "left",
                "width": "200px",
              }
            }
          >
            <div
              className="sortable-column"
            >
              Email
            </div>
          </div>
          <div
            className="th"
            colSpan={1}
            role="columnheader"
            style={
              Object {
                "alignItems": "center",
                "boxSizing": "border-box",
                "display": "flex",
                "flex": "100 0 auto",
                "justifyContent": "flex-start",
                "minWidth": "30px",
                "textAlign": "left",
                "width": "100px",
              }
            }
          >
            <div
              className="sortable-column"
            >
              Position
            </div>
          </div>
          <div
            className="th"
            colSpan={1}
            role="columnheader"
            style={
              Object {
                "alignItems": "center",
                "boxSizing": "border-box",
                "display": "flex",
                "flex": "100 0 auto",
                "justifyContent": "flex-start",
                "minWidth": "30px",
                "textAlign": "left",
                "width": "100px",
              }
            }
          >
            <div
              className="sortable-column"
            >
              Status
            </div>
          </div>
          <div
            className="th"
            colSpan={1}
            role="columnheader"
            style={
              Object {
                "alignItems": "center",
                "boxSizing": "border-box",
                "display": "flex",
                "flex": "200 0 auto",
                "justifyContent": "flex-start",
                "minWidth": "200px",
                "textAlign": "left",
                "width": "200px",
              }
            }
          >
            <div
              className="sortable-column"
            >
              Agency
            </div>
          </div>
          <div
            className="th"
            colSpan={1}
            role="columnheader"
            style={
              Object {
                "alignItems": "center",
                "boxSizing": "border-box",
                "display": "flex",
                "flex": "200 0 auto",
                "justifyContent": "flex-start",
                "minWidth": "200px",
                "textAlign": "left",
                "width": "200px",
              }
            }
          >
            <div
              className="sortable-column"
            >
              Role
            </div>
          </div>
          <div
            className="th"
            colSpan={1}
            role="columnheader"
            style={
              Object {
                "alignItems": "center",
                "boxSizing": "border-box",
                "display": "flex",
                "flex": "75 0 auto",
                "justifyContent": "flex-start",
                "minWidth": "30px",
                "textAlign": "left",
                "width": "75px",
              }
            }
          >
            <div
              className="sortable-column"
            >
               
            </div>
          </div>
        </div>
      </div>
      <div
        className="tbody"
        role="rowgroup"
      >
        <div
          className="tr-wrapper"
        >
          <div
            className="tr"
            role="row"
            style={
              Object {
                "display": "flex",
                "flex": "1 0 auto",
                "minWidth": "780px",
              }
            }
          >
            <div
              className="td"
              onClick={[Function]}
              role="cell"
              style={
                Object {
                  "alignItems": "flex-start",
                  "boxSizing": "border-box",
                  "display": "flex",
                  "flex": "100 0 auto",
                  "justifyContent": "flex-start",
                  "minWidth": "30px",
                  "textAlign": "left",
                  "width": "100px",
                }
              }
              title=""
            >
              <a
                href="/admin/user/userid"
                onClick={[Function]}
              />
            </div>
            <div
              className="td clickable"
              onClick={[Function]}
              role="cell"
              style={
                Object {
                  "alignItems": "flex-start",
                  "boxSizing": "border-box",
                  "display": "flex",
                  "flex": "100 0 auto",
                  "justifyContent": "flex-start",
                  "minWidth": "30px",
                  "textAlign": "left",
                  "width": "100px",
                }
              }
<<<<<<< HEAD
              title="Click user IDIR/BCeID to view User Information.\\\\nClick row to open Access Request details."
=======
              title="Click user IDIR/BCeID to view User Information. Click row to open Access Request details."
>>>>>>> 7bf6a39e
            >
              firstName
            </div>
            <div
              className="td clickable"
              onClick={[Function]}
              role="cell"
              style={
                Object {
                  "alignItems": "flex-start",
                  "boxSizing": "border-box",
                  "display": "flex",
                  "flex": "100 0 auto",
                  "justifyContent": "flex-start",
                  "minWidth": "30px",
                  "textAlign": "left",
                  "width": "100px",
                }
              }
<<<<<<< HEAD
              title="Click user IDIR/BCeID to view User Information.\\\\nClick row to open Access Request details."
=======
              title="Click user IDIR/BCeID to view User Information. Click row to open Access Request details."
>>>>>>> 7bf6a39e
            >
              lastName
            </div>
            <div
              className="td clickable"
              onClick={[Function]}
              role="cell"
              style={
                Object {
                  "alignItems": "flex-start",
                  "boxSizing": "border-box",
                  "display": "flex",
                  "flex": "200 0 auto",
                  "justifyContent": "flex-start",
                  "minWidth": "200px",
                  "textAlign": "left",
                  "width": "200px",
                }
              }
<<<<<<< HEAD
              title="Click user IDIR/BCeID to view User Information.\\\\nClick row to open Access Request details."
=======
              title="Click user IDIR/BCeID to view User Information. Click row to open Access Request details."
>>>>>>> 7bf6a39e
            >
              user@email.com
            </div>
            <div
              className="td clickable"
              onClick={[Function]}
              role="cell"
              style={
                Object {
                  "alignItems": "flex-start",
                  "boxSizing": "border-box",
                  "display": "flex",
                  "flex": "100 0 auto",
                  "justifyContent": "flex-start",
                  "minWidth": "30px",
                  "textAlign": "left",
                  "width": "100px",
                }
              }
<<<<<<< HEAD
              title="Click user IDIR/BCeID to view User Information.\\\\nClick row to open Access Request details."
=======
              title="Click user IDIR/BCeID to view User Information. Click row to open Access Request details."
>>>>>>> 7bf6a39e
            >
              position 1
            </div>
            <div
              className="td clickable"
              onClick={[Function]}
              role="cell"
              style={
                Object {
                  "alignItems": "flex-start",
                  "boxSizing": "border-box",
                  "display": "flex",
                  "flex": "100 0 auto",
                  "justifyContent": "flex-start",
                  "minWidth": "30px",
                  "textAlign": "left",
                  "width": "100px",
                }
              }
<<<<<<< HEAD
              title="Click user IDIR/BCeID to view User Information.\\\\nClick row to open Access Request details."
=======
              title="Click user IDIR/BCeID to view User Information. Click row to open Access Request details."
>>>>>>> 7bf6a39e
            >
              On Hold
            </div>
            <div
              className="td clickable"
              onClick={[Function]}
              role="cell"
              style={
                Object {
                  "alignItems": "flex-start",
                  "boxSizing": "border-box",
                  "display": "flex",
                  "flex": "200 0 auto",
                  "justifyContent": "flex-start",
                  "minWidth": "200px",
                  "textAlign": "left",
                  "width": "200px",
                }
              }
<<<<<<< HEAD
              title="Click user IDIR/BCeID to view User Information.\\\\nClick row to open Access Request details."
=======
              title="Click user IDIR/BCeID to view User Information. Click row to open Access Request details."
>>>>>>> 7bf6a39e
            >
              agency 1
            </div>
            <div
              className="td clickable"
              onClick={[Function]}
              role="cell"
              style={
                Object {
                  "alignItems": "flex-start",
                  "boxSizing": "border-box",
                  "display": "flex",
                  "flex": "200 0 auto",
                  "justifyContent": "flex-start",
                  "minWidth": "200px",
                  "textAlign": "left",
                  "width": "200px",
                }
              }
<<<<<<< HEAD
              title="Click user IDIR/BCeID to view User Information.\\\\nClick row to open Access Request details."
=======
              title="Click user IDIR/BCeID to view User Information. Click row to open Access Request details."
>>>>>>> 7bf6a39e
            >
              role1
            </div>
            <div
              className="td"
              onClick={[Function]}
              role="cell"
              style={
                Object {
                  "alignItems": "flex-start",
                  "boxSizing": "border-box",
                  "display": "flex",
                  "flex": "75 0 auto",
                  "justifyContent": "flex-start",
                  "minWidth": "30px",
                  "textAlign": "left",
                  "width": "75px",
                }
              }
              title=""
            >
              <div>
                <div
                  className="Menu-root"
                >
                  <div
                    className="Menu-button"
                    onClick={[Function]}
                  >
                    <svg
                      fill="none"
                      height="1em"
                      stroke="currentColor"
                      strokeLinecap="round"
                      strokeLinejoin="round"
                      strokeWidth="2"
                      style={
                        Object {
                          "color": undefined,
                        }
                      }
                      viewBox="0 0 24 24"
                      width="1em"
                      xmlns="http://www.w3.org/2000/svg"
                    >
                      <circle
                        cx="12"
                        cy="12"
                        r="1"
                      />
                      <circle
                        cx="19"
                        cy="12"
                        r="1"
                      />
                      <circle
                        cx="5"
                        cy="12"
                        r="1"
                      />
                    </svg>
                  </div>
                  <div
                    className="Menu-items"
                    style={
                      Object {
                        "width": "100px",
                      }
                    }
                  >
                    <div
                      className="Menu-options list-group"
                      onKeyDown={[Function]}
                    >
                      <div
                        className="Menu-item list-group-item"
                        data-rb-event-key={null}
                        disabled={false}
                        onClick={[Function]}
                      >
                        Approve
                      </div>
                      <div
                        className="Menu-item list-group-item disabled"
                        data-rb-event-key={null}
                        disabled={false}
                        onClick={[Function]}
                      >
                        Hold
                      </div>
                      <div
                        className="Menu-item list-group-item"
                        data-rb-event-key={null}
                        disabled={false}
                        onClick={[Function]}
                      >
                        Decline
                      </div>
                      <div
                        className="Menu-item list-group-item"
                        data-rb-event-key={null}
                        disabled={false}
                        onClick={[Function]}
                      >
                        Delete
                      </div>
                    </div>
                  </div>
                </div>
              </div>
            </div>
          </div>
        </div>
      </div>
    </div>
    <div
      className="table-toolbar"
    >
      <ul
        className="pagination"
      >
        <li
          className="page-item disabled"
        >
          <a
            aria-disabled="true"
            className="page-link"
            onClick={[Function]}
            onKeyPress={[Function]}
            role="button"
            tabIndex="0"
          >
            &lt;
          </a>
        </li>
        <li
          className="page-item active"
        >
          <a
            aria-current="page"
            aria-label="Page 1 is your current page"
            className="page-link"
            onClick={[Function]}
            onKeyPress={[Function]}
            role="button"
            tabIndex="0"
          >
            1
          </a>
        </li>
        <li
          className="page-item disabled"
        >
          <a
            aria-disabled="true"
            className="page-link"
            onClick={[Function]}
            onKeyPress={[Function]}
            role="button"
            tabIndex="0"
          >
            &gt;
          </a>
        </li>
      </ul>
      <div>
        <div
          className="Menu-root"
        >
          <div
            className="Menu-button"
            onClick={[Function]}
          >
            <div
              style={
                Object {
                  "display": "flex",
                }
              }
            >
              <span>
                Show
              </span>
              <input
                className="form-control form-control-sm"
                onChange={[Function]}
                style={
                  Object {
                    "marginLeft": 10,
                    "marginRight": 10,
                    "width": 50,
                  }
                }
                type="number"
                value="10"
              />
              <span>
                Entries
              </span>
            </div>
          </div>
          <div
            className="Menu-items"
            style={
              Object {
                "width": "60px",
              }
            }
          >
            <div
              className="Menu-options scrollable list-group"
              onKeyDown={[Function]}
            >
              <div
                className="Menu-item list-group-item"
                data-rb-event-key={null}
                disabled={false}
                onClick={[Function]}
              >
                5
              </div>
              <div
                className="Menu-item list-group-item"
                data-rb-event-key={null}
                disabled={false}
                onClick={[Function]}
              >
                10
              </div>
              <div
                className="Menu-item list-group-item"
                data-rb-event-key={null}
                disabled={false}
                onClick={[Function]}
              >
                20
              </div>
              <div
                className="Menu-item list-group-item"
                data-rb-event-key={null}
                disabled={false}
                onClick={[Function]}
              >
                50
              </div>
              <div
                className="Menu-item list-group-item"
                data-rb-event-key={null}
                disabled={false}
                onClick={[Function]}
              >
                100
              </div>
            </div>
          </div>
        </div>
      </div>
    </div>
  </div>
</div>
`;<|MERGE_RESOLUTION|>--- conflicted
+++ resolved
@@ -536,11 +536,7 @@
                   "width": "100px",
                 }
               }
-<<<<<<< HEAD
-              title="Click user IDIR/BCeID to view User Information.\\\\nClick row to open Access Request details."
-=======
               title="Click user IDIR/BCeID to view User Information. Click row to open Access Request details."
->>>>>>> 7bf6a39e
             >
               firstName
             </div>
@@ -560,11 +556,7 @@
                   "width": "100px",
                 }
               }
-<<<<<<< HEAD
-              title="Click user IDIR/BCeID to view User Information.\\\\nClick row to open Access Request details."
-=======
               title="Click user IDIR/BCeID to view User Information. Click row to open Access Request details."
->>>>>>> 7bf6a39e
             >
               lastName
             </div>
@@ -584,11 +576,7 @@
                   "width": "200px",
                 }
               }
-<<<<<<< HEAD
-              title="Click user IDIR/BCeID to view User Information.\\\\nClick row to open Access Request details."
-=======
               title="Click user IDIR/BCeID to view User Information. Click row to open Access Request details."
->>>>>>> 7bf6a39e
             >
               user@email.com
             </div>
@@ -608,11 +596,7 @@
                   "width": "100px",
                 }
               }
-<<<<<<< HEAD
-              title="Click user IDIR/BCeID to view User Information.\\\\nClick row to open Access Request details."
-=======
               title="Click user IDIR/BCeID to view User Information. Click row to open Access Request details."
->>>>>>> 7bf6a39e
             >
               position 1
             </div>
@@ -632,11 +616,7 @@
                   "width": "100px",
                 }
               }
-<<<<<<< HEAD
-              title="Click user IDIR/BCeID to view User Information.\\\\nClick row to open Access Request details."
-=======
               title="Click user IDIR/BCeID to view User Information. Click row to open Access Request details."
->>>>>>> 7bf6a39e
             >
               On Hold
             </div>
@@ -656,11 +636,7 @@
                   "width": "200px",
                 }
               }
-<<<<<<< HEAD
-              title="Click user IDIR/BCeID to view User Information.\\\\nClick row to open Access Request details."
-=======
               title="Click user IDIR/BCeID to view User Information. Click row to open Access Request details."
->>>>>>> 7bf6a39e
             >
               agency 1
             </div>
@@ -680,11 +656,7 @@
                   "width": "200px",
                 }
               }
-<<<<<<< HEAD
-              title="Click user IDIR/BCeID to view User Information.\\\\nClick row to open Access Request details."
-=======
               title="Click user IDIR/BCeID to view User Information. Click row to open Access Request details."
->>>>>>> 7bf6a39e
             >
               role1
             </div>
