--- conflicted
+++ resolved
@@ -6,13 +6,9 @@
 import * as _ from 'lodash';
 import { LatLngTuple } from 'leaflet';
 import { useCallback } from 'react';
-<<<<<<< HEAD
-import { RootState } from 'reducers/rootReducer';
-=======
 import { IGeoSearchParams } from 'constants/API';
 import queryString from 'query-string';
 import { store } from 'App';
->>>>>>> 7bf6a39e
 
 export interface IGeocoderResponse {
   siteId: string;
@@ -52,11 +48,7 @@
 
   axios.interceptors.request.use(
     config => {
-<<<<<<< HEAD
-      config.headers.Authorization = `Bearer ${jwtToken}`;
-=======
       config.headers.Authorization = `Bearer ${store.getState().jwt}`;
->>>>>>> 7bf6a39e
       dispatch(showLoading());
       return config;
     },
