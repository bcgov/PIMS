--- conflicted
+++ resolved
@@ -68,15 +68,9 @@
     "redux": "4.2.1",
     "redux-logger": "3.0.6",
     "redux-thunk": "2.4.2",
-<<<<<<< HEAD
     "retry-axios": "3.0.0",
-    "sass": "1.63.6",
-    "styled-components": "5.3.11",
-=======
-    "retry-axios": "2.4.0",
     "sass": "1.64.2",
     "styled-components": "6.0.6",
->>>>>>> 1cbf4342
     "supercluster": "8.0.1",
     "text-mask-addons": "3.8.0",
     "tiles-in-bbox": "1.0.2",
