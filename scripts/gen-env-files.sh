#!/bin/bash

# Set environment variables.
# Docker Compose
if test -f "./.env"; then
    echo "./.env exists"
else
echo \
"DATABASE_PORT=5433
API_HTTP_PORT=5000
API_HTTPS_PORT=5001
APP_HTTP_PORT=3000" >> ./.env
fi

# API Database
if test -f "./database/mssql/.env"; then
    echo "./database/mssql/.env exists"
else
echo \
"ACCEPT_EULA=Y
MSSQL_SA_PASSWORD=MWIxZWFlNTZiOTU3YTZmODEyZDUxYA8!
MSSQL_PID=Developer
TZ=America/Los_Angeles
DB_NAME=pims
DB_USER=admin
DB_PASSWORD=MWIxZWFlNTZiOTU3YTZmODEyZDUxYA8!
TIMEOUT_LENGTH=120" >> ./database/mssql/.env
fi

# API
if test -f "./backend/api/.env"; then
    echo "./backend/api/.env exists"
else
echo \
"ASPNETCORE_ENVIRONMENT=Development
ASPNETCORE_URLS=http://*:8080
DB_PASSWORD=MWIxZWFlNTZiOTU3YTZmODEyZDUxYA8!
Keycloak__Secret=
Keycloak__ServiceAccount__Secret=
Keycloak__FrontendClientId=
#Ches__Username=
#Ches__Password=
#Ches__OverrideTo=" >> ./backend/api/.env
fi

# DAL DB migration
if test -f "./backend/dal/.env"; then
    echo "./backend/dal/.env exists"
else
echo \
"ConnectionStrings__PIMS=Server=localhost,5433;Database=pims;User Id=$varApiDb;
DB_PASSWORD=MWIxZWFlNTZiOTU3YTZmODEyZDUxYA8!" >> ./backend/dal/.env
fi

# Application
if test -f "./frontend/.env"; then
    echo "./frontend/.env exists"
else
echo \
"NODE_ENV=development
API_URL=http://backend:8080/
CHOKIDAR_USEPOLLING=true
REACT_APP_KEYCLOAK_CLIENT_ID=pims-local-test-4292
REACT_APP_KEYCLOAK_AUTH_SERVER_URL=https://dev.loginproxy.gov.bc.ca/auth" >> ./frontend/.env
fi

<<<<<<< HEAD
# Local
ASPNETCORE_ENVIRONMENT=Local
Auth__Keycloak__Secret=
=======
echo 'Before running all the docker containers, update the .env files with the Keycloak Client Secret (pims-service-account).'
>>>>>>> 81ca7c16
<|MERGE_RESOLUTION|>--- conflicted
+++ resolved
@@ -64,10 +64,4 @@
 REACT_APP_KEYCLOAK_AUTH_SERVER_URL=https://dev.loginproxy.gov.bc.ca/auth" >> ./frontend/.env
 fi
 
-<<<<<<< HEAD
-# Local
-ASPNETCORE_ENVIRONMENT=Local
-Auth__Keycloak__Secret=
-=======
-echo 'Before running all the docker containers, update the .env files with the Keycloak Client Secret (pims-service-account).'
->>>>>>> 81ca7c16
+echo 'Before running all the docker containers, update the .env files with the Keycloak Client Secret (pims-service-account).'