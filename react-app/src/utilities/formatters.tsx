--- conflicted
+++ resolved
@@ -110,14 +110,13 @@
 
 export const formatNumber = (num: number) => num.toLocaleString();
 
-<<<<<<< HEAD
 // e.g. 2024 -> 23/24
 export const formatFiscalYear = (year: number) => {
   if (year == null) return '';
   const text = year.toString();
   const previousYear = (year - 1).toString();
   return `${previousYear.slice(2)}/${text.slice(2)}`;
-=======
+
 /**
  * @param input The string being capitalized.
  * @param patterns A list of objects with split and join values.
@@ -149,5 +148,4 @@
     returnValue = result.join(pattern.join);
   });
   return returnValue;
->>>>>>> 09d4672a
 };