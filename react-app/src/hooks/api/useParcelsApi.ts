--- conflicted
+++ resolved
@@ -64,15 +64,9 @@
     const response = await absoluteFetch.post('/parcels', parcel);
     return response;
   };
-<<<<<<< HEAD
   const updateParcelById = async (id: number, parcel: DeepPartial<ParcelUpdate>) => {
-    const { parsedBody } = await absoluteFetch.put(`/parcels/${id}`, parcel);
-    return parsedBody as Parcel;
-=======
-  const updateParcelById = async (id: number, parcel: ParcelUpdate) => {
     const response = await absoluteFetch.put(`/parcels/${id}`, parcel);
     return response;
->>>>>>> 0cb9325b
   };
   const getParcels = async (params?: IParcelsGetParams) => {
     const noNullParam = params
