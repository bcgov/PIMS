<<<<<<< HEAD
// import { ConfigContext } from '@/contexts/configContext';
import { FeatureCollection } from 'geojson';
// import { useContext } from 'react';

const useBCAssessmentApi = () => {
  // const prodURL =
  //   'https://apps.gov.bc.ca/ext/sgw/geo.bca?REQUEST=GetFeature&SERVICE=WFS&VERSION=2.0.0&typeName=geo.bca:WHSE_HUMAN_CULTURAL_ECONOMIC.BCA_FOLIO_GNRL_PROP_VALUES_SV&outputFormat=application/json';
  const testURL =
    'https://test.apps.gov.bc.ca/ext/sgw/geo.bca?REQUEST=GetFeature&SERVICE=WFS&VERSION=2.0.0&typeName=geo.bca:WHSE_HUMAN_CULTURAL_ECONOMIC.BCA_FOLIO_GNRL_PROP_VALUES_SV&outputFormat=application/json';
  //  https://test.apps.gov.bc.ca/ext/sgw/geo.bca?REQUEST=GetFeature&SERVICE=WFS&VERSION=2.0.0&typeName=geo.bca:WHSE_HUMAN_CULTURAL_ECONOMIC.BCA_FOLIO_GNRL_PROP_VALUES_SV&outputFormat=application/json&srsName=EPSG:4326&CQL_FILTER=CONTAINS(SHAPE,SRID=4326;POINT(-123.36905121803285 48.41397415311252))
  const getBCAssessmentByLocation = async (lng: string, lat: string) => {
    const finalUrl = `${testURL}&srsName=EPSG:4326&CQL_FILTER=CONTAINS(SHAPE,SRID=4326;POINT(${lng} ${lat}))`;
    // const { parsedBody } = await absoluteFetch.get(
    //   finalUrl,
    //   {},
    //   {
    //     headers: {
    //       // 'Access-Control-Allow-Headers': 'Origin',
    //       // 'Access-Control-Allow-Origin': '*',
    //       Origin: 'https://pims-v2-dev.apps.silver.devops.gov.bc.ca',
    //       Referer: 'https://pims-v2-dev.apps.silver.devops.gov.bc.ca',
    //     },
    //     credentials: 'include',
    //   },
    // );
=======
import { BBox, FeatureCollection, Geometry } from 'geojson';

export interface BCAssessmentProperties {
  BCA_FGPV_SYSID: number;
  ROLL_NUMBER: string;
  FOLIO_ID: string;
  FOLIO_STATUS: string;
  FOLIO_STATUS_DESCRIPTION: string;
  GEN_VALUES_COUNT: number;
  GEN_GROSS_IMPROVEMENT_VALUE: number;
  GEN_GROSS_LAND_VALUE: number;
  GEN_NET_IMPROVEMENT_VALUE: number;
  GEN_NET_LAND_VALUE: number;
  GEN_TXXMT_IMPROVEMENT_VALUE: number | null;
  GEN_TXXMT_LAND_VALUE: number | null;
  GEN_PROPERTY_CLASS_CODE: string;
  GEN_PROPERTY_CLASS_DESC: string;
  GEN_PROPERTY_SUBCLASS_CODE: string;
  GEN_PROPERTY_SUBCLASS_DESC: string;
  JURISDICTION_CODE: string;
  JURISDICTION: string;
  WHEN_CREATED: Date;
  WHEN_UPDATED: Date | null;
  EXPIRY_DATE: string | null;
  FEATURE_AREA_SQM: number;
  FEATURE_LENGTH_M: number;
  OBJECTID: number;
  SE_ANNO_CAD_DATA: null; // what is this when not null?
  bbox: BBox;
}

const useBCAssessmentApi = () => {
  const url = window.location.href.includes('pims.gov.bc.ca')
    ? 'https://apps.gov.bc.ca/ext/sgw/geo.bca?REQUEST=GetFeature&SERVICE=WFS&VERSION=2.0.0&typeName=geo.bca:WHSE_HUMAN_CULTURAL_ECONOMIC.BCA_FOLIO_GNRL_PROP_VALUES_SV&outputFormat=application/json'
    : 'https://test.apps.gov.bc.ca/ext/sgw/geo.bca?REQUEST=GetFeature&SERVICE=WFS&VERSION=2.0.0&typeName=geo.bca:WHSE_HUMAN_CULTURAL_ECONOMIC.BCA_FOLIO_GNRL_PROP_VALUES_SV&outputFormat=application/json';
  // https://test.apps.gov.bc.ca/ext/sgw/geo.bca?REQUEST=GetFeature&SERVICE=WFS&VERSION=2.0.0&typeName=geo.bca:WHSE_HUMAN_CULTURAL_ECONOMIC.BCA_FOLIO_GNRL_PROP_VALUES_SV&outputFormat=application/json&srsName=EPSG:4326&CQL_FILTER=OBJECTID=894817399
  const getBCAssessmentByLocation = async (lng: number, lat: number) => {
    const finalUrl = `${url}&srsName=EPSG:4326&CQL_FILTER=CONTAINS(SHAPE,SRID=4326;POINT(${lng} ${lat}))`;
>>>>>>> e3d1c33c
    const response = await fetch(finalUrl, {
      credentials: 'include',
    });
    const body = await response.json();
    console.log(body);
    return body as FeatureCollection<Geometry, BCAssessmentProperties>;
  };

  return {
    getBCAssessmentByLocation,
  };
};

export default useBCAssessmentApi;<|MERGE_RESOLUTION|>--- conflicted
+++ resolved
@@ -1,30 +1,3 @@
-<<<<<<< HEAD
-// import { ConfigContext } from '@/contexts/configContext';
-import { FeatureCollection } from 'geojson';
-// import { useContext } from 'react';
-
-const useBCAssessmentApi = () => {
-  // const prodURL =
-  //   'https://apps.gov.bc.ca/ext/sgw/geo.bca?REQUEST=GetFeature&SERVICE=WFS&VERSION=2.0.0&typeName=geo.bca:WHSE_HUMAN_CULTURAL_ECONOMIC.BCA_FOLIO_GNRL_PROP_VALUES_SV&outputFormat=application/json';
-  const testURL =
-    'https://test.apps.gov.bc.ca/ext/sgw/geo.bca?REQUEST=GetFeature&SERVICE=WFS&VERSION=2.0.0&typeName=geo.bca:WHSE_HUMAN_CULTURAL_ECONOMIC.BCA_FOLIO_GNRL_PROP_VALUES_SV&outputFormat=application/json';
-  //  https://test.apps.gov.bc.ca/ext/sgw/geo.bca?REQUEST=GetFeature&SERVICE=WFS&VERSION=2.0.0&typeName=geo.bca:WHSE_HUMAN_CULTURAL_ECONOMIC.BCA_FOLIO_GNRL_PROP_VALUES_SV&outputFormat=application/json&srsName=EPSG:4326&CQL_FILTER=CONTAINS(SHAPE,SRID=4326;POINT(-123.36905121803285 48.41397415311252))
-  const getBCAssessmentByLocation = async (lng: string, lat: string) => {
-    const finalUrl = `${testURL}&srsName=EPSG:4326&CQL_FILTER=CONTAINS(SHAPE,SRID=4326;POINT(${lng} ${lat}))`;
-    // const { parsedBody } = await absoluteFetch.get(
-    //   finalUrl,
-    //   {},
-    //   {
-    //     headers: {
-    //       // 'Access-Control-Allow-Headers': 'Origin',
-    //       // 'Access-Control-Allow-Origin': '*',
-    //       Origin: 'https://pims-v2-dev.apps.silver.devops.gov.bc.ca',
-    //       Referer: 'https://pims-v2-dev.apps.silver.devops.gov.bc.ca',
-    //     },
-    //     credentials: 'include',
-    //   },
-    // );
-=======
 import { BBox, FeatureCollection, Geometry } from 'geojson';
 
 export interface BCAssessmentProperties {
@@ -63,7 +36,6 @@
   // https://test.apps.gov.bc.ca/ext/sgw/geo.bca?REQUEST=GetFeature&SERVICE=WFS&VERSION=2.0.0&typeName=geo.bca:WHSE_HUMAN_CULTURAL_ECONOMIC.BCA_FOLIO_GNRL_PROP_VALUES_SV&outputFormat=application/json&srsName=EPSG:4326&CQL_FILTER=OBJECTID=894817399
   const getBCAssessmentByLocation = async (lng: number, lat: number) => {
     const finalUrl = `${url}&srsName=EPSG:4326&CQL_FILTER=CONTAINS(SHAPE,SRID=4326;POINT(${lng} ${lat}))`;
->>>>>>> e3d1c33c
     const response = await fetch(finalUrl, {
       credentials: 'include',
     });
