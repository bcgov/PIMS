--- conflicted
+++ resolved
@@ -47,15 +47,14 @@
     return parsedBody as LookupObject[];
   };
 
-<<<<<<< HEAD
   const getProjectStatuses = async () => {
     const { parsedBody } = await absoluteFetch.get('/lookup/project/status');
     return parsedBody as ProjectStatus[];
-=======
+  };
+
   const getTasks = async (statusId?: number) => {
     const { parsedBody } = await absoluteFetch.get('/lookup/tasks', { statusId: statusId });
     return parsedBody as Task[];
->>>>>>> 8e8ff64d
   };
 
   return {
@@ -63,13 +62,9 @@
     getConstructionTypes,
     getPredominateUses,
     getRegionalDistricts,
-<<<<<<< HEAD
+    getProjectStatuses,
     getTierLevels,
-    getProjectStatuses,
-=======
-    getProjectTierLevels,
     getTasks,
->>>>>>> 8e8ff64d
   };
 };
 
