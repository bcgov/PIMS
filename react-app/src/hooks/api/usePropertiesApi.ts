--- conflicted
+++ resolved
@@ -58,7 +58,6 @@
   PropertyType: string;
 }
 
-<<<<<<< HEAD
 export interface ImportResult {
   FileName: string;
   CompletionPercentage: number;
@@ -72,11 +71,11 @@
   CreatedOn: Date;
   UpdatedById?: string;
   UpdatedOn?: Date;
-=======
+}
+
 export interface PropertiesUnionResponse {
   properties: PropertyUnion[];
   totalCount: number;
->>>>>>> eefaef0f
 }
 
 const usePropertiesApi = (absoluteFetch: IFetch) => {
@@ -165,12 +164,9 @@
     propertiesFuzzySearch,
     propertiesGeoSearch,
     getPropertiesUnion,
-<<<<<<< HEAD
     uploadBulkSpreadsheet,
     getImportResults,
-=======
     propertiesDataSource,
->>>>>>> eefaef0f
   };
 };
 
