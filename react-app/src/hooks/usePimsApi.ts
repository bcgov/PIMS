import { ConfigContext } from '@/contexts/configContext';
import { useContext } from 'react';
import useFetch from './useFetch';
import useUsersApi from './api/useUsersApi';
import useAgencyApi from './api/useAgencyApi';
import useRolesApi from './api/useRolesApi';
import useReportsApi from '@/hooks/api/useReportsApi';
import useBuildingsApi from './api/useBuildingsApi';
import useParcelsApi from './api/useParcelsApi';
import useLookupApi from './api/useLookupApi';
import useAdministrativeAreaApi from './api/useAdministrativeAreaApi';
import usePropertiesApi from './api/usePropertiesApi';
import useToolsApi from './api/useToolsApi';
import useParcelLayerApi from './api/useParcelLayerApi';
import useProjectsApi from './api/useProjectsApi';
<<<<<<< HEAD
import useBCAssessmentApi from '@/hooks/api/useBCAssessmentApi';
=======
import useLtsaApi from './api/useLtsaApi';
>>>>>>> 53642ca2

/**
 * usePimsApi - This stores all the sub-hooks we need to make calls to our API and helps manage authentication state for them.
 * @returns
 */
const usePimsApi = () => {
  const config = useContext(ConfigContext);
  const fetch = useFetch(config?.API_HOST);

  const users = useUsersApi(fetch);
  const agencies = useAgencyApi(fetch);
  const roles = useRolesApi(fetch);
  const reports = useReportsApi(fetch);
  const buildings = useBuildingsApi(fetch);
  const parcels = useParcelsApi(fetch);
  const lookup = useLookupApi(fetch);
  const administrativeAreas = useAdministrativeAreaApi(fetch);
  const properties = usePropertiesApi(fetch);
  const tools = useToolsApi(fetch);
  const parcelLayer = useParcelLayerApi(fetch);
  const projects = useProjectsApi(fetch);
<<<<<<< HEAD
  const bcAssessment = useBCAssessmentApi(fetch);
=======
  const ltsa = useLtsaApi(fetch);
>>>>>>> 53642ca2

  return {
    users,
    agencies,
    roles,
    reports,
    buildings,
    parcels,
    lookup,
    administrativeAreas,
    properties,
    tools,
    parcelLayer,
    projects,
<<<<<<< HEAD
    bcAssessment,
=======
    ltsa,
>>>>>>> 53642ca2
  };
};

export default usePimsApi;<|MERGE_RESOLUTION|>--- conflicted
+++ resolved
@@ -13,11 +13,8 @@
 import useToolsApi from './api/useToolsApi';
 import useParcelLayerApi from './api/useParcelLayerApi';
 import useProjectsApi from './api/useProjectsApi';
-<<<<<<< HEAD
 import useBCAssessmentApi from '@/hooks/api/useBCAssessmentApi';
-=======
 import useLtsaApi from './api/useLtsaApi';
->>>>>>> 53642ca2
 
 /**
  * usePimsApi - This stores all the sub-hooks we need to make calls to our API and helps manage authentication state for them.
@@ -39,11 +36,8 @@
   const tools = useToolsApi(fetch);
   const parcelLayer = useParcelLayerApi(fetch);
   const projects = useProjectsApi(fetch);
-<<<<<<< HEAD
   const bcAssessment = useBCAssessmentApi(fetch);
-=======
   const ltsa = useLtsaApi(fetch);
->>>>>>> 53642ca2
 
   return {
     users,
@@ -58,11 +52,8 @@
     tools,
     parcelLayer,
     projects,
-<<<<<<< HEAD
     bcAssessment,
-=======
     ltsa,
->>>>>>> 53642ca2
   };
 };
 
