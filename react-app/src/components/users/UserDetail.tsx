import React, { useContext, useEffect, useMemo, useState } from 'react';
import DataCard from '../display/DataCard';
import { Box, Grid, Typography } from '@mui/material';
import { statusChipFormatter } from '@/utils/formatters';
import DeleteDialog from '../dialog/DeleteDialog';
import { deleteAccountConfirmText } from '@/constants/strings';
import ConfirmDialog from '../dialog/ConfirmDialog';
import { FormProvider, useForm } from 'react-hook-form';
import AutocompleteFormField from '@/components/form/AutocompleteFormField';
import usePimsApi from '@/hooks/usePimsApi';
import useDataLoader from '@/hooks/useDataLoader';
import { User } from '@/hooks/api/useUsersApi';
import { AuthContext } from '@/contexts/authContext';
import { Agency } from '@/hooks/api/useAgencyApi';
import { Role } from '@/hooks/api/useRolesApi';
<<<<<<< HEAD
import TextFormField from '../form/TextFormField';
=======
import DetailViewNavigation from '../display/DetailViewNavigation';
>>>>>>> cfd8cbaa

interface IUserDetail {
  userId: string;
  onClose: () => void;
}

const UserDetail = ({ userId, onClose }: IUserDetail) => {
  const { pimsUser } = useContext(AuthContext);
  const api = usePimsApi();

  const [openDeleteDialog, setOpenDeleteDialog] = useState(false);
  const [openProfileDialog, setOpenProfileDialog] = useState(false);
  const [openStatusDialog, setOpenStatusDialog] = useState(false);

  const { data, refreshData } = useDataLoader(() => api.users.getUserById(userId));
  const { data: agencyData, loadOnce: loadAgency } = useDataLoader(api.agencies.getAgencies);
  loadAgency();

  const { data: rolesData, loadOnce: loadRoles } = useDataLoader(api.roles.getInternalRoles);
  loadRoles();

  const agencyOptions = useMemo(
    () => agencyData?.map((agency) => ({ label: agency.Name, value: agency.Id })) ?? [],
    [agencyData],
  );

  const rolesOptions = useMemo(
    () => rolesData?.map((role) => ({ label: role.Name, value: role.Name })) ?? [],
    [rolesData],
  );

  const userStatusData = {
    Status: data?.Status,
    Role: data?.Role,
  };

  const userProfileData = {
    DisplayName: data?.DisplayName,
    Email: data?.Email,
    FirstName: data?.FirstName,
    LastName: data?.LastName,
    Agency: data?.Agency,
    Position: data?.Position,
    CreatedOn: data?.CreatedOn ? new Date(data?.CreatedOn) : undefined,
    LastLogin: data?.LastLogin ? new Date(data?.LastLogin) : undefined,
  };

  const customFormatterStatus = (key: keyof User, val: any) => {
    if (key === 'Status') {
      return statusChipFormatter(val);
    } else if (key === 'Role' && val) {
      return <Typography>{(val as Role).Name}</Typography>;
    }
  };

  const customFormatterProfile = (key: keyof User, val: any) => {
    if (key === 'Agency' && val) {
      return <Typography>{(val as Agency).Name}</Typography>;
    }
  };

  const profileFormMethods = useForm({
    defaultValues: {
      DisplayName: '',
      Email: '',
      FirstName: '',
      LastName: '',
      AgencyId: null,
      Position: '',
    },
  });

  const statusFormMethods = useForm({
    defaultValues: {
      Status: '',
      Role: '',
    },
    mode: 'onBlur',
  });

  useEffect(() => {
    refreshData();
  }, [userId]);

  useEffect(() => {
    profileFormMethods.reset({
      DisplayName: userProfileData.DisplayName,
      Email: userProfileData.Email,
      FirstName: userProfileData.FirstName,
      LastName: userProfileData.LastName,
      AgencyId: userProfileData.Agency?.Id,
      Position: userProfileData.Position,
    });
    statusFormMethods.reset({
      Status: userStatusData.Status,
      Role: userStatusData.Role?.Name,
    });
  }, [data]);

  return (
    <Box
      display={'flex'}
      gap={'1rem'}
      mt={'2rem'}
      flexDirection={'column'}
      width={'46rem'}
      marginX={'auto'}
    >
      <DetailViewNavigation
        navigateBackTitle={'Back to User Overview'}
        deleteTitle={'Delete Account'}
        onDeleteClick={() => setOpenDeleteDialog(true)}
        onBackClick={() => onClose()}
        deleteButtonProps={{ disabled: pimsUser.data.Id === userId }}
      />
      <DataCard
        customFormatter={customFormatterStatus}
        values={userStatusData}
        title={'User Status'}
        onEdit={() => setOpenStatusDialog(true)}
      />
      <DataCard
        customFormatter={customFormatterProfile}
        values={userProfileData}
        title={'User Profile'}
        onEdit={() => setOpenProfileDialog(true)}
      />
      <DeleteDialog
        open={openDeleteDialog}
        title={'Delete account'}
        message={deleteAccountConfirmText}
        deleteText="Delete Account"
        onDelete={async () => {
          api.users.deleteUser(userId).then(() => {
            setOpenDeleteDialog(false);
            onClose();
          });
        }}
        onClose={async () => setOpenDeleteDialog(false)}
      />
      <ConfirmDialog
        title={'Update User Profile'}
        open={openProfileDialog}
        onConfirm={async () => {
          const isValid = await profileFormMethods.trigger();
          if (isValid) {
            api.users
              .updateUser(userId, { Id: userId, ...profileFormMethods.getValues() })
              .then(() => refreshData());
            setOpenProfileDialog(false);
          }
        }}
        onCancel={async () => setOpenProfileDialog(false)}
      >
        <FormProvider {...profileFormMethods}>
          <Grid mt={'1rem'} spacing={2} container>
            <Grid item xs={6}>
              <TextFormField fullWidth name={'DisplayName'} label={'IDIR/BCeID'} disabled />
            </Grid>
            <Grid item xs={6}>
              <TextFormField required fullWidth name={'Email'} label={'Email'} />
            </Grid>
            <Grid item xs={6}>
              <TextFormField required fullWidth name={'FirstName'} label={'First Name'} />
            </Grid>
            <Grid item xs={6}>
              <TextFormField required fullWidth name={'LastName'} label={'Last Name'} />
            </Grid>
            <Grid item xs={12}>
              <AutocompleteFormField name={'AgencyId'} label={'Agency'} options={agencyOptions} />
            </Grid>
            <Grid item xs={12}>
              <TextFormField name={'Position'} fullWidth label={'Position'} />
            </Grid>
          </Grid>
        </FormProvider>
      </ConfirmDialog>
      <ConfirmDialog
        title={'Update User Status'}
        open={openStatusDialog}
        onConfirm={async () => {
          const isValid = await statusFormMethods.trigger();
          if (isValid) {
            await api.users.updateUserRole(data.Username, statusFormMethods.getValues().Role);
            api.users
              .updateUser(userId, {
                Id: userId,
                Status: statusFormMethods.getValues().Status,
              })
              .then(() => refreshData());
            setOpenStatusDialog(false);
          }
        }}
        onCancel={async () => setOpenStatusDialog(false)}
      >
        <FormProvider {...statusFormMethods}>
          <Grid minWidth={'30rem'} mt={1} spacing={2} container>
            <Grid item xs={6}>
              <AutocompleteFormField
                name={'Status'}
                label={'Status'}
                options={[
                  //TODO: Get these through a lookup endpoint.
                  { label: 'Active', value: 'Active' },
                  { label: 'On Hold', value: 'OnHold' },
                  { label: 'Disabled', value: 'Disabled' },
                  { label: 'Denied', value: 'Denied' },
                ]}
              />
            </Grid>
            <Grid item xs={6}>
              <AutocompleteFormField name={'Role'} label={'Role'} options={rolesOptions} />
            </Grid>
          </Grid>
        </FormProvider>
      </ConfirmDialog>
    </Box>
  );
};

export default UserDetail;<|MERGE_RESOLUTION|>--- conflicted
+++ resolved
@@ -13,11 +13,8 @@
 import { AuthContext } from '@/contexts/authContext';
 import { Agency } from '@/hooks/api/useAgencyApi';
 import { Role } from '@/hooks/api/useRolesApi';
-<<<<<<< HEAD
 import TextFormField from '../form/TextFormField';
-=======
 import DetailViewNavigation from '../display/DetailViewNavigation';
->>>>>>> cfd8cbaa
 
 interface IUserDetail {
   userId: string;
