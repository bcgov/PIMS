import React, { MutableRefObject, useEffect, useState } from 'react';
import { CustomListSubheader, CustomMenuItem, FilterSearchDataGrid } from '../table/DataTable';
import { Box, Chip, SxProps } from '@mui/material';
import { GridApiCommunity } from '@mui/x-data-grid/internals';
import { GridColDef, GridEventListener } from '@mui/x-data-grid';
<<<<<<< HEAD
import { dateFormatter, statusChipFormatter } from '@/utils/formatters';
import { useSSO } from '@bcgov/citz-imb-sso-react';
=======
import { dateFormatter, statusChipFormatter } from '@/utilities/formatters';
import { useKeycloak } from '@bcgov/citz-imb-kc-react';
>>>>>>> 4efc4c00
import { Agency } from '@/hooks/api/useAgencyApi';
import { useNavigate } from 'react-router-dom';

interface IAgencyTable {
  rowClickHandler: GridEventListener<'rowClick'>;
  data: Record<string, any>[];
  isLoading: boolean;
  refreshData: () => void;
  error: unknown;
}

const AgencyTable = (props: IAgencyTable) => {
  const { rowClickHandler, data, isLoading, refreshData, error } = props;
  const [agencies, setAgencies] = useState<Agency[]>([]);
<<<<<<< HEAD
  const { state } = useSSO();
=======
  const { state } = useKeycloak();
  const navigate = useNavigate();
>>>>>>> 4efc4c00
  useEffect(() => {
    if (error) {
      console.error(error);
    }
    if (data && data.length > 0) {
      setAgencies(data as Agency[]);
    } else {
      refreshData();
    }
  }, [state, data]);

  const columns: GridColDef[] = [
    {
      field: 'Name',
      headerName: 'Name',
      flex: 1,
      minWidth: 200,
    },
    {
      field: 'Code',
      headerName: 'Short Name',
      flex: 1,
      maxWidth: 150,
    },
    {
      field: 'IsDisabled',
      headerName: 'Status',
      flex: 1,
      renderCell: (params) => {
        if (params.value === undefined) return <></>; // Checked for undefined specifically
        if (params.value) return statusChipFormatter('Disabled');
        return statusChipFormatter('Active');
      },
      maxWidth: 120,
    },
    {
      field: 'Parent',
      headerName: 'Parent Agency',
      flex: 1,
      valueFormatter: (params) => {
        if (params.value) return params.value.Name;
        return '';
      },
    },
    {
      field: 'SendEmail',
      headerName: 'Notification',
      flex: 1,
      valueFormatter: (params) => (params.value ? 'Yes' : 'No'),
      maxWidth: 120,
    },
    {
      field: 'Email',
      headerName: 'Send To',
      flex: 1,
      maxWidth: 250,
      renderCell: (params) =>
        params.value
          ?.split(';')
          .map((email) =>
            email ? (
              <Chip key={email} label={email} variant="outlined" sx={{ marginRight: '5px' }} />
            ) : (
              ''
            ),
          ),
    },
    {
      field: 'CreatedOn',
      headerName: 'Created',
      flex: 1,
      valueFormatter: (params) => dateFormatter(params.value),
      maxWidth: 150,
    },
    {
      field: 'UpdatedOn',
      headerName: 'Last Update',
      flex: 1,
      valueFormatter: (params) => dateFormatter(params.value),
      maxWidth: 150,
    },
  ];

  const selectPresetFilter = (value: string, ref: MutableRefObject<GridApiCommunity>) => {
    switch (value) {
      case 'All Agencies':
        ref.current.setFilterModel({ items: [] });
        break;
      case 'Active':
        ref.current.setFilterModel({
          items: [{ value: 'false', operator: 'equals', field: 'IsDisabled' }],
        });
        break;
      case 'Disabled':
        ref.current.setFilterModel({
          items: [{ value: 'true', operator: 'equals', field: 'IsDisabled' }],
        });
        break;
      default:
        ref.current.setFilterModel({ items: [] });
    }
  };

  return (
    <Box
      sx={
        {
          padding: '24px',
          height: 'fit-content',
          display: 'flex',
          flexDirection: 'column',
          justifyContent: 'center',
        } as SxProps
      }
    >
      <FilterSearchDataGrid
        name="agencies"
        onPresetFilterChange={selectPresetFilter}
        getRowId={(row: Agency) => row.Id}
        defaultFilter={'All Agencies'}
        onRowClick={rowClickHandler}
        initialState={{
          sorting: {
            sortModel: [{ field: 'Name', sort: 'asc' }],
          },
        }}
        presetFilterSelectOptions={[
          <CustomMenuItem key={'All Agencies'} value={'All Agencies'}>
            All Agencies
          </CustomMenuItem>,
          <CustomListSubheader key={'Status'}>Status</CustomListSubheader>,
          <CustomMenuItem key={'Active'} value={'Active'}>
            Active
          </CustomMenuItem>,
          <CustomMenuItem key={'Disabled'} value={'Disabled'}>
            Disabled
          </CustomMenuItem>,
        ]}
        loading={isLoading}
        tableHeader={'Agencies Overview'}
        excelTitle={'Agencies'}
        columns={columns}
        rows={agencies}
        addTooltip="Add a new agency"
        onAddButtonClick={() => navigate('/admin/agencies/add')}
      />
    </Box>
  );
};

export default AgencyTable;<|MERGE_RESOLUTION|>--- conflicted
+++ resolved
@@ -3,13 +3,8 @@
 import { Box, Chip, SxProps } from '@mui/material';
 import { GridApiCommunity } from '@mui/x-data-grid/internals';
 import { GridColDef, GridEventListener } from '@mui/x-data-grid';
-<<<<<<< HEAD
-import { dateFormatter, statusChipFormatter } from '@/utils/formatters';
 import { useSSO } from '@bcgov/citz-imb-sso-react';
-=======
 import { dateFormatter, statusChipFormatter } from '@/utilities/formatters';
-import { useKeycloak } from '@bcgov/citz-imb-kc-react';
->>>>>>> 4efc4c00
 import { Agency } from '@/hooks/api/useAgencyApi';
 import { useNavigate } from 'react-router-dom';
 
@@ -24,12 +19,9 @@
 const AgencyTable = (props: IAgencyTable) => {
   const { rowClickHandler, data, isLoading, refreshData, error } = props;
   const [agencies, setAgencies] = useState<Agency[]>([]);
-<<<<<<< HEAD
   const { state } = useSSO();
-=======
-  const { state } = useKeycloak();
   const navigate = useNavigate();
->>>>>>> 4efc4c00
+    
   useEffect(() => {
     if (error) {
       console.error(error);
