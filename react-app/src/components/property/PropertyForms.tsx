--- conflicted
+++ resolved
@@ -278,23 +278,7 @@
   return (
     <>
       <Typography mt={'2rem'} variant="h5">
-<<<<<<< HEAD
-        Does Your Agency Own the Parcel?
-      </Typography>
-      <SelectFormField
-        name={'NotOwned'}
-        label={'Owned'}
-        options={[
-          { label: 'Yes', value: false },
-          { label: 'No', value: true },
-        ]}
-        required={true}
-      />
-      <Typography mt={'2rem'} variant="h5">
         Parcel Information
-=======
-        Parcel information
->>>>>>> e1997c0a
       </Typography>
       <Grid container spacing={2}>
         <Grid item xs={12}>
