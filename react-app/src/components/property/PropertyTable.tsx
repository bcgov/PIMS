import React, { MutableRefObject, useContext, useMemo } from 'react';
import { CustomListSubheader, CustomMenuItem, FilterSearchDataGrid } from '../table/DataTable';
import { Box, SxProps, Tooltip, lighten, useTheme } from '@mui/material';
import { GridApiCommunity } from '@mui/x-data-grid/internals';
import {
  GridColDef,
  GridColumnHeaderTitle,
  GridEventListener,
  gridFilteredSortedRowEntriesSelector,
  GridRowId,
  GridValidRowModel,
} from '@mui/x-data-grid';
import { dateFormatter, pidFormatter, zeroPadPID } from '@/utilities/formatters';
import { ClassificationInline } from './ClassificationIcon';
import { useNavigate } from 'react-router-dom';
import usePimsApi from '@/hooks/usePimsApi';
import useDataLoader from '@/hooks/useDataLoader';
import { Parcel, ParcelEvaluation, ParcelFiscal } from '@/hooks/api/useParcelsApi';
import {
  Building,
  BuildingEvaluation,
  BuildingFiscal,
  PropertyType,
} from '@/hooks/api/useBuildingsApi';
import { propertyTypeMapper, PropertyTypes } from '@/constants/propertyTypes';
import { AdministrativeArea } from '@/hooks/api/useAdministrativeAreaApi';
import { Agency } from '@/hooks/api/useAgencyApi';
import { Classification } from '@/hooks/api/useLookupApi';
import { SnackBarContext } from '@/contexts/snackbarContext';

interface IPropertyTable {
  rowClickHandler: GridEventListener<'rowClick'>;
  // data: Record<string, any>[];
  // isLoading: boolean;
  // refreshData: () => void;
  // loadData: () => void;
  // error: unknown;
}

export const useClassificationStyle = () => {
  const theme = useTheme();

  return {
    0: {
      textColor: lighten(theme.palette.success.main, 0.3),
      bgColor: theme.palette.success.light,
    },
    1: { textColor: lighten(theme.palette.blue.main, 0.4), bgColor: theme.palette.blue.light },
    2: { textColor: lighten(theme.palette.info.main, 0.3), bgColor: theme.palette.info.light },
    3: { textColor: lighten(theme.palette.info.main, 0.3), bgColor: theme.palette.info.light },
    4: {
      textColor: lighten(theme.palette.warning.main, 0.2),
      bgColor: theme.palette.warning.light,
    },
    5: {
      textColor: lighten(theme.palette.warning.main, 0.2),
      bgColor: theme.palette.warning.light,
    },
    6: {
      textColor: lighten(theme.palette.warning.main, 0.2),
      bgColor: theme.palette.warning.light,
    },
  };
};

const PropertyTable = (props: IPropertyTable) => {
  const api = usePimsApi();
  const navigate = useNavigate();
  const snackbar = useContext(SnackBarContext);
  const {
    data: parcels,
    isLoading: parcelsLoading,
    loadOnce: loadParcels,
  } = useDataLoader(api.parcels.getParcels);
  const {
    data: buildings,
    isLoading: buildingsLoading,
    loadOnce: loadBuildings,
  } = useDataLoader(api.buildings.getBuildings);

  const properties = useMemo(
    () => [
      ...(buildings?.map((b) => ({ ...b, Type: 'Building' })) ?? []),
      ...(parcels?.map((p) => ({ ...p, Type: 'Parcel' })) ?? []),
    ],
    [buildings, parcels],
  );

  const loading = parcelsLoading || buildingsLoading;

  const loadAll = () => {
    loadParcels({ includeRelations: true });
    loadBuildings({ includeRelations: true });
  };

  const classification = useClassificationStyle();
  const theme = useTheme();

  loadAll();

  const columns: GridColDef[] = [
    {
      field: 'PropertyType',
      headerName: 'Type',
      flex: 1,
      maxWidth: 130,
      valueGetter: (value?: PropertyType) => value?.Name,
    },
    {
      field: 'Classification',
      headerName: 'Classification',
      flex: 1,
      minWidth: 200,
      renderHeader: (params) => {
        return (
          <Tooltip
            title={
              <Box display={'flex'} flexDirection={'column'} gap={'4px'}>
                <ClassificationInline
                  title="Core operational"
                  color={lighten(theme.palette.success.main, 0.3)}
                  backgroundColor={theme.palette.success.light}
                />
                <ClassificationInline
                  title="Core strategic"
                  color={lighten(theme.palette.blue.main, 0.4)}
                  backgroundColor={theme.palette.blue.light}
                />
                <ClassificationInline
                  title="Surplus"
                  color={lighten(theme.palette.info.main, 0.3)}
                  backgroundColor={theme.palette.info.light}
                />
                <ClassificationInline
                  title="Disposed"
                  color={lighten(theme.palette.warning.main, 0.2)}
                  backgroundColor={theme.palette.warning.light}
                />
              </Box>
            }
          >
            <div>
              <GridColumnHeaderTitle columnWidth={0} label={'Classification'} {...params} />
            </div>
          </Tooltip>
        );
      },
      renderCell: (params) => {
        return (
          <ClassificationInline
            color={classification[params.row.Classification.Id].textColor}
            backgroundColor={classification[params.row.Classification.Id].bgColor}
            title={params.row.Classification?.Name ?? ''}
          />
        );
      },
      valueGetter: (value?: Classification) => value?.Name,
    },
    {
      field: 'PID',
      headerName: 'PID',
      flex: 1,
<<<<<<< HEAD
=======
      maxWidth: 150,
>>>>>>> 01796272
      // This odd logic is to allow for search with or without hyphens.
      // It concatinates a non-hyphenated and hyphenated version together for searching, then uses the second for presentation.
      valueGetter: (value: number | null) =>
        value ? `${zeroPadPID(value)},${pidFormatter(zeroPadPID(value))}` : 'N/A',
      renderCell: (params) => (params.value !== 'N/A' ? params.value.split(',').at(1) : 'N/A'),
    },
    {
      field: 'Agency',
      headerName: 'Agency',
      flex: 1,
      valueGetter: (value?: Agency) => value?.Name,
    },
    {
      field: 'Address1',
      headerName: 'Main Address',
      flex: 1,
    },
    {
      field: 'AdministrativeArea',
      headerName: 'Administrative Area',
      flex: 1,
      valueGetter: (value?: AdministrativeArea) => value?.Name,
    },
    {
<<<<<<< HEAD
      field: 'IsSensitive',
      headerName: 'Sensitive',
      renderCell: (params) => {
        if (params.value) {
          return <Check />;
        } else return <></>;
      },
      flex: 1,
=======
      field: 'LandArea',
      headerName: 'Land Area',
      width: 120,
      valueFormatter: (value) => (value ? `${(value as number).toFixed(2)} ha` : ''),
>>>>>>> 01796272
    },
    {
      field: 'UpdatedOn',
      headerName: 'Updated On',
      flex: 1,
      maxWidth: 125,
      valueFormatter: (value) => dateFormatter(value),
    },
  ];

  const selectPresetFilter = (value: string, ref: MutableRefObject<GridApiCommunity>) => {
    switch (value) {
      case 'All Properties':
        ref.current.setFilterModel({ items: [] });
        break;
      case 'Building':
      case 'Land':
        ref.current.setFilterModel({
          items: [{ value, operator: 'contains', field: 'PropertyType' }],
        });
        break;
      default:
        ref.current.setFilterModel({ items: [] });
    }
  };

  const getExcelData: (
    ref: MutableRefObject<GridApiCommunity>,
  ) => Promise<{ id: GridRowId; model: GridValidRowModel }[]> = async (
    ref: MutableRefObject<GridApiCommunity>,
  ) => {
    if (ref?.current) {
      try {
        const buildingsWithExtras = await api.buildings.getBuildings({
          includeRelations: true,
          excelExport: true,
        });
        const parcelsWithExtras = await api.parcels.getParcels({
          includeRelations: true,
          excelExport: true,
        });

        if (!buildingsWithExtras || !parcelsWithExtras) {
          throw new Error('Buildings or Parcels could not be reached. Refresh and try again.');
        }
        const properties = [
          ...(buildingsWithExtras?.map((b) => ({ ...b, Type: 'Building' })) ?? []),
          ...(parcelsWithExtras?.map((p) => ({ ...p, Type: 'Parcel' })) ?? []),
        ];
        ref.current.setRows(properties);
        const rows = gridFilteredSortedRowEntriesSelector(ref);
        return rows.map((row) => {
          const { id, model } = row;
          const propertyModel = model as Parcel | Building;
          return {
            id,
            model: {
              Type: propertyTypeMapper(propertyModel.PropertyTypeId),
              Classification: propertyModel.Classification?.Name,
              Name: propertyModel.Name,
              Description: propertyModel.Description,
              Ministry: propertyModel.Agency?.Parent?.Name,
              Agency: propertyModel.Agency?.Name,
              Address: propertyModel.Address1,
              'Administrative Area': propertyModel.AdministrativeArea?.Name,
              Postal: propertyModel.Postal,
              PID: propertyModel.PID,
              PIN: propertyModel.PIN,
              'Assessed Value': propertyModel.Evaluations?.length
                ? propertyModel.Evaluations.sort(
                    (
                      a: ParcelEvaluation | BuildingEvaluation,
                      b: ParcelEvaluation | BuildingEvaluation,
                    ) => b.Year - a.Year,
                  ).at(0).Value
                : '',
              'Assessment Year': propertyModel.Evaluations?.length
                ? propertyModel.Evaluations.sort(
                    (
                      a: ParcelEvaluation | BuildingEvaluation,
                      b: ParcelEvaluation | BuildingEvaluation,
                    ) => b.Year - a.Year,
                  ).at(0).Year
                : '',
              'Netbook Value': propertyModel.Fiscals?.length
                ? propertyModel.Fiscals.sort(
                    (a: ParcelFiscal | BuildingFiscal, b: ParcelFiscal | BuildingFiscal) =>
                      b.FiscalYear - a.FiscalYear,
                  ).at(0).Value
                : '',
              'Netbook Year': propertyModel.Fiscals?.length
                ? propertyModel.Fiscals.sort(
                    (a: ParcelFiscal | BuildingFiscal, b: ParcelFiscal | BuildingFiscal) =>
                      b.FiscalYear - a.FiscalYear,
                  ).at(0).FiscalYear
                : '',
              'Parcel Land Area':
                propertyModel.PropertyTypeId === PropertyTypes.LAND
                  ? (propertyModel as Parcel).LandArea
                  : '',
              'Building Total Area':
                propertyModel.PropertyTypeId === PropertyTypes.BUILDING
                  ? (propertyModel as Building).TotalArea
                  : '',
              'Building Predominate Use':
                propertyModel.PropertyTypeId === PropertyTypes.BUILDING
                  ? (propertyModel as Building).BuildingPredominateUse?.Name
                  : '',
              'Building Construction Type':
                propertyModel.PropertyTypeId === PropertyTypes.BUILDING
                  ? (propertyModel as Building).BuildingConstructionType?.Name
                  : '',
              'Building Tenancy':
                propertyModel.PropertyTypeId === PropertyTypes.BUILDING
                  ? (propertyModel as Building).BuildingTenancy
                  : '',
            },
          };
        });
      } catch (e) {
        snackbar.setMessageState({
          open: true,
          style: snackbar.styles.warning,
          text: e.message ?? 'Error exporting Excel file.',
        });
        return [];
      }
    }
    return [];
  };

  return (
    <Box
      sx={
        {
          padding: '24px',
          height: 'fit-content',
          display: 'flex',
          flexDirection: 'column',
          justifyContent: 'center',
        } as SxProps
      }
    >
      <FilterSearchDataGrid
        name="properties"
        onPresetFilterChange={selectPresetFilter}
        getRowId={(row) => row.Id + row.Type}
        defaultFilter={'All Properties'}
        onRowClick={props.rowClickHandler}
        onAddButtonClick={() => navigate('add')}
        presetFilterSelectOptions={[
          <CustomMenuItem key={'All Properties'} value={'All Properties'}>
            All Properties
          </CustomMenuItem>,
          <CustomListSubheader key={'Type'}>Property Type</CustomListSubheader>,
          <CustomMenuItem key={'Building'} value={'Building'}>
            Building
          </CustomMenuItem>,
          <CustomMenuItem key={'Land'} value={'Land'}>
            Land
          </CustomMenuItem>,
        ]}
        loading={loading}
        tableHeader={'Properties Overview'}
        excelTitle={'Properties'}
        customExcelData={getExcelData}
        columns={columns}
        rows={properties}
        addTooltip="Create New Property"
        initialState={{
          sorting: {
            sortModel: [{ sort: 'desc', field: 'UpdatedOn' }],
          },
        }}
      />
    </Box>
  );
};

export default PropertyTable;<|MERGE_RESOLUTION|>--- conflicted
+++ resolved
@@ -160,10 +160,7 @@
       field: 'PID',
       headerName: 'PID',
       flex: 1,
-<<<<<<< HEAD
-=======
       maxWidth: 150,
->>>>>>> 01796272
       // This odd logic is to allow for search with or without hyphens.
       // It concatinates a non-hyphenated and hyphenated version together for searching, then uses the second for presentation.
       valueGetter: (value: number | null) =>
@@ -188,21 +185,10 @@
       valueGetter: (value?: AdministrativeArea) => value?.Name,
     },
     {
-<<<<<<< HEAD
-      field: 'IsSensitive',
-      headerName: 'Sensitive',
-      renderCell: (params) => {
-        if (params.value) {
-          return <Check />;
-        } else return <></>;
-      },
-      flex: 1,
-=======
       field: 'LandArea',
       headerName: 'Land Area',
       width: 120,
       valueFormatter: (value) => (value ? `${(value as number).toFixed(2)} ha` : ''),
->>>>>>> 01796272
     },
     {
       field: 'UpdatedOn',
