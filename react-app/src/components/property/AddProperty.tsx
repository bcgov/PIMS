import { Box, Button, RadioGroup, Typography } from '@mui/material';
import React, { useContext, useState } from 'react';
import { FormProvider, useForm } from 'react-hook-form';
import dayjs from 'dayjs';
import BuildingIcon from '@/assets/icons/building.svg';
import ParcelIcon from '@/assets/icons/parcel.svg';
import BoxedIconRadio from '../form/BoxedIconRadio';
import useDataLoader from '@/hooks/useDataLoader';
import usePimsApi from '@/hooks/usePimsApi';
import {
  AssessedValue,
  BuildingInformationForm,
  GeneralInformationForm,
  NetBookValue,
  ParcelInformationForm,
  PropertyType,
} from './PropertyForms';
import { NavigateBackButton } from '../display/DetailViewNavigation';
import { useNavigate } from 'react-router-dom';
import { ParcelAdd } from '@/hooks/api/useParcelsApi';
import { BuildingAdd } from '@/hooks/api/useBuildingsApi';
import { AuthContext } from '@/contexts/authContext';
import { parseFloatOrNull, parseIntOrNull } from '@/utilities/formatters';

const AddProperty = () => {
  const years = [new Date().getFullYear(), new Date().getFullYear() - 1];
  const [propertyType, setPropertyType] = useState<PropertyType>('Parcel');
  const [showErrorText, setShowErrorTest] = useState(false);
  const navigate = useNavigate();
  const api = usePimsApi();
  const userContext = useContext(AuthContext);
  const { data: adminAreasData, loadOnce: loadAdminAreas } = useDataLoader(
    api.administrativeAreas.getAdministrativeAreas,
  );
  const { data: classificationData, loadOnce: loadClassifications } = useDataLoader(
    api.lookup.getClassifications,
  );
  const { data: predominateUseData, loadOnce: loadPredominateUse } = useDataLoader(
    api.lookup.getPredominateUses,
  );
  const { data: constructionTypeData, loadOnce: loadConstructionTypeData } = useDataLoader(
    api.lookup.getConstructionTypes,
  );

  loadAdminAreas();
  loadClassifications();
  loadPredominateUse();
  loadConstructionTypeData();

  const formMethods = useForm({
    defaultValues: {
      NotOwned: true,
      Address1: '',
      PIN: '',
      PID: '',
      Postal: '',
      AdministrativeAreaId: null,
      Latitude: '',
      Longitude: '',
      LandArea: '',
      IsSensitive: false,
      ClassificationId: null,
      Description: '',
      LandLegalDescription: '',
      Name: '',
      BuildingPredominateUseId: null,
      BuildingConstructionTypeId: null,
      TotalArea: '',
      RentableArea: '',
      BuildingTenancy: '',
      Location: null,
      BuildingTenancyUpdatedOn: dayjs(),
      Fiscals: years.map((yr) => ({
        FiscalYear: yr,
        Value: '',
        FiscalKeyId: 0,
        EffectiveDate: dayjs(),
      })),
      Evaluations: years.map((yr) => ({
        Year: yr,
        EvaluationKeyId: 0,
        Value: '',
      })),
    },
  });

  return (
    <Box
      display={'flex'}
      gap={'1rem'}
      mt={'2rem'}
      mb={'2rem'}
      flexDirection={'column'}
      width={'38rem'}
      marginX={'auto'}
    >
      <Box>
        <NavigateBackButton
          navigateBackTitle={'Back to properties'}
          onBackClick={() => navigate('/properties')}
        />
      </Box>
      <FormProvider {...formMethods}>
        <Typography mb={'2rem'} variant="h2">
          Add new property
        </Typography>
        <Typography variant="h5">Property type</Typography>
        <RadioGroup name="controlled-radio-property-type">
          <BoxedIconRadio
            onClick={() => setPropertyType('Parcel')}
            checked={propertyType === 'Parcel'}
            value={'Parcel'}
            icon={ParcelIcon}
            mainText={'Parcel'}
            subText={`PID (Parcel Identifier) is required to proceed.`}
          />
          <BoxedIconRadio
            onClick={() => setPropertyType('Building')}
            checked={propertyType === 'Building'}
            value={'Building'}
            icon={BuildingIcon}
            mainText={'Building'}
            subText={`Street address with postal code is required to proceed.`}
            boxSx={{ mt: '1rem' }}
          />
        </RadioGroup>
        <GeneralInformationForm
          propertyType={propertyType}
          adminAreas={adminAreasData?.map((area) => ({ label: area.Name, value: area.Id })) ?? []}
        />
        {propertyType === 'Parcel' ? (
          <ParcelInformationForm
            classificationOptions={classificationData?.map((classif) => ({
              label: classif.Name,
              value: classif.Id,
            }))}
          />
        ) : (
          <BuildingInformationForm
            predominateUseOptions={predominateUseData}
            classificationOptions={classificationData}
            constructionOptions={constructionTypeData}
          />
        )}
        <Typography mt={'2rem'} variant="h5">
          Net book value
        </Typography>
        <NetBookValue years={years} />
        <AssessedValue years={years} />
      </FormProvider>
      {showErrorText && (
        <Typography alignSelf={'center'} variant="h5" color={'error'}>
          Please correct issues in the form input.
        </Typography>
      )}
      <Button
        onClick={async () => {
          const isValid = await formMethods.trigger();
<<<<<<< HEAD
          console.log(JSON.stringify(formMethods.getValues(), null, 2));
          if (isValid) {
=======
          if (isValid && formMethods.getValues()['Location'] != null) {
>>>>>>> 68801602
            setShowErrorTest(false);
            if (propertyType === 'Parcel') {
              const formValues = formMethods.getValues();
              const addParcel: ParcelAdd = {
                ...formValues,
                LandArea: parseFloatOrNull(formValues.LandArea),
                PID: parseIntOrNull(formValues.PID),
                PIN: parseIntOrNull(formValues.PIN),
                PropertyTypeId: 0,
                AgencyId: userContext.pimsUser.data.AgencyId,
                IsVisibleToOtherAgencies: false,
                Fiscals: formValues.Fiscals.map((a) => ({
                  ...a,
                  EffectiveDate: a?.EffectiveDate?.toDate(),
                })),
              };
              addParcel.Evaluations = addParcel.Evaluations.filter((a) => a.Value);
              addParcel.Fiscals = addParcel.Fiscals.filter((a) => a.Value);
              api.parcels.addParcel(addParcel).then((ret) => {
                if (ret.status == 201) navigate('/properties');
              });
            } else {
              const formValues = formMethods.getValues();
              const addBuilding: BuildingAdd = {
                ...formValues,
                PID: parseIntOrNull(formValues.PID),
                PIN: parseIntOrNull(formValues.PIN),
                RentableArea: parseFloatOrNull(formValues.RentableArea),
                TotalArea: parseFloatOrNull(formValues.TotalArea),
                BuildingFloorCount: 0,
                PropertyTypeId: 0,
                AgencyId: userContext.pimsUser.data.AgencyId,
                IsVisibleToOtherAgencies: false,
                Fiscals: formValues.Fiscals.map((a) => ({
                  ...a,
                  EffectiveDate: a?.EffectiveDate?.toDate(),
                })),
                BuildingTenancyUpdatedOn: formValues.BuildingTenancyUpdatedOn.toDate(),
              };
              addBuilding.Evaluations = addBuilding.Evaluations.filter((a) => a.Value);
              addBuilding.Fiscals = addBuilding.Fiscals.filter((a) => a.Value);
              api.buildings.addBuilding(addBuilding).then((ret) => {
                if (ret.status == 201) navigate('/properties');
              });
            }
          } else {
            console.log('Error!');
            setShowErrorTest(true);
          }
        }}
        variant="contained"
        color="primary"
        sx={{ padding: '8px', width: '6rem', marginX: 'auto' }}
      >
        Submit
      </Button>
    </Box>
  );
};

export default AddProperty;<|MERGE_RESOLUTION|>--- conflicted
+++ resolved
@@ -156,12 +156,7 @@
       <Button
         onClick={async () => {
           const isValid = await formMethods.trigger();
-<<<<<<< HEAD
-          console.log(JSON.stringify(formMethods.getValues(), null, 2));
-          if (isValid) {
-=======
           if (isValid && formMethods.getValues()['Location'] != null) {
->>>>>>> 68801602
             setShowErrorTest(false);
             if (propertyType === 'Parcel') {
               const formValues = formMethods.getValues();
