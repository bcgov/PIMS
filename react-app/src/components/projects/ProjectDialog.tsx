--- conflicted
+++ resolved
@@ -14,14 +14,11 @@
 import { ProjectTask } from '@/constants/projectTasks';
 import SingleSelectBoxFormField from '../form/SingleSelectBoxFormField';
 import AgencySearchTable from './AgencyResponseSearchTable';
-<<<<<<< HEAD
 import { ISelectMenuItem } from '../form/SelectFormField';
 import { Agency } from '@/hooks/api/useAgencyApi';
 import { AgencyResponseType } from '@/constants/agencyResponseTypes';
 import { enumReverseLookup } from '@/utilities/helperFunctions';
-=======
 import useDataSubmitter from '@/hooks/useDataSubmitter';
->>>>>>> 7e1ffeb5
 
 interface IProjectGeneralInfoDialog {
   initialValues: Project;
@@ -290,6 +287,7 @@
 export const ProjectAgencyResponseDialog = (props: IProjectAgencyResponseDialog) => {
   const api = usePimsApi();
   const { initialValues, open, postSubmit, onCancel, options, agencies } = props;
+  const { submit, submitting } = useDataSubmitter(api.projects.updateProject);
   const [rows, setRows] = useState([]);
   useEffect(() => {
     if (initialValues && agencies) {
@@ -308,20 +306,19 @@
       dialogProps={{ maxWidth: 'lg' }}
       title={'Edit agency interest responses'}
       open={open}
+      confirmButtonProps={{ loading: submitting }}
       onConfirm={async () => {
-        api.projects
-          .updateProject(initialValues.Id, {
-            Id: initialValues.Id,
-            ProjectProperties: initialValues.ProjectProperties,
-            AgencyResponses: rows.map((agc) => ({
-              AgencyId: agc.Id,
-              OfferAmount: 0,
-              Response: Number(AgencyResponseType[agc.Response]),
-              ReceivedOn: agc.ReceivedOn,
-              Note: agc.Note,
-            })),
-          })
-          .then(() => postSubmit());
+        submit(initialValues.Id, {
+          Id: initialValues.Id,
+          ProjectProperties: initialValues.ProjectProperties,
+          AgencyResponses: rows.map((agc) => ({
+            AgencyId: agc.Id,
+            OfferAmount: 0,
+            Response: Number(AgencyResponseType[agc.Response]),
+            ReceivedOn: agc.ReceivedOn,
+            Note: agc.Note,
+          })),
+        }).then(() => postSubmit());
       }}
       onCancel={async () => onCancel()}
     >
