--- conflicted
+++ resolved
@@ -1,12 +1,7 @@
 import useDataLoader from '@/hooks/useDataLoader';
 import usePimsApi from '@/hooks/usePimsApi';
-<<<<<<< HEAD
 import { Box, Checkbox, Grid } from '@mui/material';
-import React, { useEffect, useState } from 'react';
-=======
-import { Box, Grid, Typography } from '@mui/material';
 import React, { useContext, useEffect, useState } from 'react';
->>>>>>> 4dc085da
 import { useNavigate, useParams } from 'react-router-dom';
 import DetailViewNavigation from '../display/DetailViewNavigation';
 import DataCard from '../display/DataCard';
